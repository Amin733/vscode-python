--- conflicted
+++ resolved
@@ -46,10 +46,7 @@
     concatMultilineStringOutput,
     formatStreamText
 } from '../../../datascience-ui/common';
-<<<<<<< HEAD
-=======
 import { RefBool } from '../../common/refBool';
->>>>>>> bd9615ac
 
 class CellSubscriber {
     private deferred: Deferred<CellState> = createDeferred<CellState>();
@@ -262,11 +259,7 @@
                 this.initializedMatplotlib = false;
                 const configInit =
                     !settings || settings.enablePlotViewer ? CodeSnippits.ConfigSvg : CodeSnippits.ConfigPng;
-<<<<<<< HEAD
-                traceInfo(`Initialize config for plots for ${this.resource.toString()}`);
-=======
                 traceInfo(`Initialize config for plots for ${this.identity.toString()}`);
->>>>>>> bd9615ac
                 await this.executeSilently(configInit, cancelToken);
             }
 
@@ -848,11 +841,7 @@
     private handleIOPub(
         subscriber: CellSubscriber,
         silent: boolean | undefined,
-<<<<<<< HEAD
-        clearState: Map<string, boolean>,
-=======
         clearState: RefBool,
->>>>>>> bd9615ac
         msg: KernelMessage.IIOPubMessage
     ) {
         // tslint:disable-next-line:no-require-imports
@@ -918,8 +907,6 @@
                 .then(v => {
                     this.session.sendInputReply(v || '');
                 });
-<<<<<<< HEAD
-=======
         }
     }
 
@@ -945,7 +932,6 @@
 
             // Send this event.
             subscriber.next(this.sessionStartTime);
->>>>>>> bd9615ac
         }
     }
 
@@ -1079,11 +1065,7 @@
             | nbformat.IDisplayData
             | nbformat.IStream
             | nbformat.IError,
-<<<<<<< HEAD
-        clearState: Map<string, boolean>
-=======
         clearState: RefBool
->>>>>>> bd9615ac
     ) => {
         const data: nbformat.ICodeCell = cell.data as nbformat.ICodeCell;
 
@@ -1102,11 +1084,7 @@
     // https://jupyter-client.readthedocs.io/en/latest/messaging.html#messaging-in-jupyter
     private handleExecuteResult(
         msg: KernelMessage.IExecuteResultMsg,
-<<<<<<< HEAD
-        clearState: Map<string, boolean>,
-=======
         clearState: RefBool,
->>>>>>> bd9615ac
         cell: ICell,
         trimFunc: (str: string) => string
     ) {
@@ -1166,14 +1144,6 @@
 
     private handleStreamMesssage(
         msg: KernelMessage.IStreamMsg,
-<<<<<<< HEAD
-        clearState: Map<string, boolean>,
-        cell: ICell,
-        trimFunc: (str: string) => string
-    ) {
-        // Might already have a stream message. If so, just add on to it.
-        const data: nbformat.ICodeCell = cell.data as nbformat.ICodeCell;
-=======
         clearState: RefBool,
         cell: ICell,
         trimFunc: (str: string) => string
@@ -1189,7 +1159,6 @@
         }
 
         // Might already have a stream message. If so, just add on to it.
->>>>>>> bd9615ac
         const existing =
             data.outputs.length > 0 && data.outputs[data.outputs.length - 1].output_type === 'stream'
                 ? data.outputs[data.outputs.length - 1]
@@ -1236,15 +1205,7 @@
         this.addToCellData(cell, output, clearState);
     }
 
-<<<<<<< HEAD
-    private handleUpdateDisplayData(
-        msg: KernelMessage.IUpdateDisplayDataMsg,
-        _clearState: Map<string, boolean>,
-        cell: ICell
-    ) {
-=======
     private handleUpdateDisplayData(msg: KernelMessage.IUpdateDisplayDataMsg, _clearState: RefBool, cell: ICell) {
->>>>>>> bd9615ac
         // Should already have a display data output in our cell.
         const data: nbformat.ICodeCell = cell.data as nbformat.ICodeCell;
         const output = data.outputs.find(o => o.output_type === 'display_data');
