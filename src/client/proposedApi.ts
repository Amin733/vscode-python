// Copyright (c) Microsoft Corporation. All rights reserved.
// Licensed under the MIT License.

import { ConfigurationTarget, EventEmitter } from 'vscode';
<<<<<<< HEAD
=======
import {
    ActiveEnvironmentChangedParams,
    EnvironmentDetails,
    EnvironmentDetailsOptions,
    EnvironmentsChangedParams,
    IProposedExtensionAPI,
} from './apiTypes';
>>>>>>> 00316f31
import { arePathsSame } from './common/platform/fs-paths';
import { IInterpreterPathService, Resource } from './common/types';
import { IInterpreterService } from './interpreter/contracts';
import { IServiceContainer } from './ioc/types';
import {
    EnvironmentsChangedParams,
    ActiveEnvironmentChangedParams,
    IProposedExtensionAPI,
    EnvironmentDetailsOptions,
    EnvironmentDetails,
    RefreshEnvironmentsOptions,
} from './proposedApiTypes';
import { PythonEnvInfo } from './pythonEnvironments/base/info';
import { getEnvPath } from './pythonEnvironments/base/info/env';
import { GetRefreshEnvironmentsOptions, IDiscoveryAPI } from './pythonEnvironments/base/locator';

const onDidInterpretersChangedEvent = new EventEmitter<EnvironmentsChangedParams[]>();
export function reportInterpretersChanged(e: EnvironmentsChangedParams[]): void {
    onDidInterpretersChangedEvent.fire(e);
}

const onDidActiveInterpreterChangedEvent = new EventEmitter<ActiveEnvironmentChangedParams>();
export function reportActiveInterpreterChanged(e: ActiveEnvironmentChangedParams): void {
    onDidActiveInterpreterChangedEvent.fire(e);
}

function getVersionString(env: PythonEnvInfo): string[] {
    const ver = [`${env.version.major}`, `${env.version.minor}`, `${env.version.micro}`];
    if (env.version.release) {
        ver.push(`${env.version.release}`);
        if (env.version.sysVersion) {
            ver.push(`${env.version.sysVersion}`);
        }
    }
    return ver;
}

/**
 * Returns whether the path provided matches the environment.
 * @param path Path to environment folder or path to interpreter that uniquely identifies an environment.
 * @param env Environment to match with.
 */
function isEnvSame(path: string, env: PythonEnvInfo) {
    return arePathsSame(path, env.location) || arePathsSame(path, env.executable.filename);
}

export function buildProposedApi(
    discoveryApi: IDiscoveryAPI,
    serviceContainer: IServiceContainer,
): IProposedExtensionAPI {
    const interpreterPathService = serviceContainer.get<IInterpreterPathService>(IInterpreterPathService);
    const interpreterService = serviceContainer.get<IInterpreterService>(IInterpreterService);

    const proposed: IProposedExtensionAPI = {
        environment: {
            async getExecutionDetails(resource?: Resource) {
                const env = await interpreterService.getActiveInterpreter(resource);
                return env ? { execCommand: [env.path] } : { execCommand: undefined };
            },
            async getActiveEnvironmentPath(resource?: Resource) {
                const env = await interpreterService.getActiveInterpreter(resource);
                if (!env) {
                    return undefined;
                }
                return getEnvPath(env.path, env.envPath);
            },
            async getEnvironmentDetails(
                path: string,
                options?: EnvironmentDetailsOptions,
            ): Promise<EnvironmentDetails | undefined> {
                let env: PythonEnvInfo | undefined;
                if (options?.useCache) {
                    env = discoveryApi.getEnvs().find((v) => isEnvSame(path, v));
                }
                if (!env) {
                    env = await discoveryApi.resolveEnv(path);
                    if (!env) {
                        return undefined;
                    }
                }
                return {
                    interpreterPath: env.executable.filename,
                    envFolderPath: env.location.length ? env.location : undefined,
                    version: getVersionString(env),
                    environmentType: [env.kind],
                    metadata: {
                        sysPrefix: env.executable.sysPrefix,
                        bitness: env.arch,
                        project: env.searchLocation,
                    },
                };
            },
            getEnvironmentPaths() {
                const paths = discoveryApi.getEnvs().map((e) => getEnvPath(e.executable.filename, e.location));
                return Promise.resolve(paths);
            },
            setActiveEnvironment(path: string, resource?: Resource): Promise<void> {
                return interpreterPathService.update(resource, ConfigurationTarget.WorkspaceFolder, path);
            },
            async refreshEnvironment() {
                await discoveryApi.triggerRefresh();
                const paths = discoveryApi.getEnvs().map((e) => getEnvPath(e.executable.filename, e.location));
                return Promise.resolve(paths);
            },
            getRefreshPromise(options?: GetRefreshEnvironmentsOptions): Promise<void> | undefined {
                return discoveryApi.getRefreshPromise(options);
            },
            onDidChangeExecutionDetails: interpreterService.onDidChangeInterpreterConfiguration,
            onDidEnvironmentsChanged: onDidInterpretersChangedEvent.event,
            onDidActiveEnvironmentChanged: onDidActiveInterpreterChangedEvent.event,
            onRefreshProgress: discoveryApi.onProgress,
        },
    };
    return proposed;
}<|MERGE_RESOLUTION|>--- conflicted
+++ resolved
@@ -2,16 +2,6 @@
 // Licensed under the MIT License.
 
 import { ConfigurationTarget, EventEmitter } from 'vscode';
-<<<<<<< HEAD
-=======
-import {
-    ActiveEnvironmentChangedParams,
-    EnvironmentDetails,
-    EnvironmentDetailsOptions,
-    EnvironmentsChangedParams,
-    IProposedExtensionAPI,
-} from './apiTypes';
->>>>>>> 00316f31
 import { arePathsSame } from './common/platform/fs-paths';
 import { IInterpreterPathService, Resource } from './common/types';
 import { IInterpreterService } from './interpreter/contracts';
@@ -22,7 +12,6 @@
     IProposedExtensionAPI,
     EnvironmentDetailsOptions,
     EnvironmentDetails,
-    RefreshEnvironmentsOptions,
 } from './proposedApiTypes';
 import { PythonEnvInfo } from './pythonEnvironments/base/info';
 import { getEnvPath } from './pythonEnvironments/base/info/env';
