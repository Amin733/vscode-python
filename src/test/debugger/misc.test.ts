// Copyright (c) Microsoft Corporation. All rights reserved.
// Licensed under the MIT License.

// tslint:disable:no-suspicious-comment max-func-body-length no-invalid-this no-var-requires no-require-imports no-any

import * as path from 'path';
import { DebugClient } from 'vscode-debugadapter-testsupport';
import { EXTENSION_ROOT_DIR } from '../../client/common/constants';
import { IS_WINDOWS } from '../../client/common/platform/constants';
import { noop } from '../../client/common/utils/misc';
import { DebuggerTypeName, PTVSD_PATH } from '../../client/debugger/constants';
import { DebugOptions, LaunchRequestArguments } from '../../client/debugger/types';
import { PYTHON_PATH, sleep } from '../common';
import { IS_MULTI_ROOT_TEST, TEST_DEBUGGER } from '../initialize';
import { DEBUGGER_TIMEOUT } from './common/constants';
import { DebugClientEx } from './debugClient';

const debugFilesPath = path.join(__dirname, '..', '..', '..', 'src', 'test', 'pythonFiles', 'debugging');

const EXPERIMENTAL_DEBUG_ADAPTER = path.join(__dirname, '..', '..', 'client', 'debugger', 'debugAdapter', 'main.js');

let testCounter = 0;
const testAdapterFilePath = EXPERIMENTAL_DEBUG_ADAPTER;
const debuggerType = DebuggerTypeName;
suite(`Standard Debugging - Misc tests: ${debuggerType}`, () => {

    let debugClient: DebugClient;
    setup(async function () {
        if (!IS_MULTI_ROOT_TEST || !TEST_DEBUGGER) {
            this.skip();
        }
        await new Promise(resolve => setTimeout(resolve, 1000));
        debugClient = createDebugAdapter();
        debugClient.defaultTimeout = DEBUGGER_TIMEOUT;
        await debugClient.start();
    });
    teardown(async () => {
        // Wait for a second before starting another test (sometimes, sockets take a while to get closed).
        await sleep(1000);
        try {
            await debugClient.stop().catch(noop);
            // tslint:disable-next-line:no-empty
        } catch (ex) { }
        await sleep(1000);
    });
    /**
     * Creates the debug adapter.
     * We do not need to support code coverage on AppVeyor, lets use the standard test adapter.
     * @returns {DebugClient}
     */
    function createDebugAdapter(): DebugClient {
        if (IS_WINDOWS) {
            return new DebugClient('node', testAdapterFilePath, debuggerType);
        } else {
            const coverageDirectory = path.join(EXTENSION_ROOT_DIR, `debug_coverage${testCounter += 1}`);
            return new DebugClientEx(testAdapterFilePath, debuggerType, coverageDirectory, { cwd: EXTENSION_ROOT_DIR });
        }
    }
    function buildLaunchArgs(pythonFile: string, stopOnEntry: boolean = false, showReturnValue: boolean = false): LaunchRequestArguments {
        const env = { PYTHONPATH: PTVSD_PATH };
        // tslint:disable-next-line:no-unnecessary-local-variable
        const options = {
            program: path.join(debugFilesPath, pythonFile),
            cwd: debugFilesPath,
            stopOnEntry,
            showReturnValue,
            debugOptions: [DebugOptions.RedirectOutput],
            pythonPath: PYTHON_PATH,
            args: [],
            env,
            envFile: '',
            logToFile: false,
            type: debuggerType
        } as any as LaunchRequestArguments;

        return options;
    }

<<<<<<< HEAD
    test('Should run program to the end', async function () {
        this.skip();
=======
    // Check https://github.com/Microsoft/vscode-python/issues/4067
    test('Should run program to the end', async function () {
        return this.skip();
>>>>>>> f0c17fec
        await Promise.all([
            debugClient.configurationSequence(),
            debugClient.launch(buildLaunchArgs('simplePrint.py', false)),
            debugClient.waitForEvent('initialized'),
            debugClient.waitForEvent('terminated')
        ]);
    });
    // Check https://github.com/Microsoft/vscode-python/issues/4067
    test('test stderr output for Python', async function () {
        return this.skip();
        await Promise.all([
            debugClient.configurationSequence(),
            debugClient.launch(buildLaunchArgs('stdErrOutput.py', false)),
            debugClient.waitForEvent('initialized'),
            //TODO: ptvsd does not differentiate.
            debugClient.assertOutput('stderr', 'error output'),
            debugClient.waitForEvent('terminated')
        ]);
    });
    test('Test stdout output', async () => {
        await Promise.all([
            debugClient.configurationSequence(),
            debugClient.launch(buildLaunchArgs('stdOutOutput.py', false)),
            debugClient.waitForEvent('initialized'),
            debugClient.assertOutput('stdout', 'normal output'),
            debugClient.waitForEvent('terminated')
        ]);
    });
});<|MERGE_RESOLUTION|>--- conflicted
+++ resolved
@@ -76,14 +76,9 @@
         return options;
     }
 
-<<<<<<< HEAD
-    test('Should run program to the end', async function () {
-        this.skip();
-=======
     // Check https://github.com/Microsoft/vscode-python/issues/4067
     test('Should run program to the end', async function () {
         return this.skip();
->>>>>>> f0c17fec
         await Promise.all([
             debugClient.configurationSequence(),
             debugClient.launch(buildLaunchArgs('simplePrint.py', false)),
