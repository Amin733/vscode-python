// Copyright (c) Microsoft Corporation. All rights reserved.
// Licensed under the MIT License.
'use strict';
import { nbformat } from '@jupyterlab/coreutils';
import { assert, use } from 'chai';
import * as chaiAsPromised from 'chai-as-promised';
import * as dedent from 'dedent';
import { ReactWrapper } from 'enzyme';
import { EventEmitter } from 'events';
import * as fs from 'fs-extra';
import * as path from 'path';
import * as sinon from 'sinon';
import * as TypeMoq from 'typemoq';
import { Disposable, TextDocument, TextEditor, Uri } from 'vscode';
import { IApplicationShell, ICustomEditorService, IDocumentManager } from '../../client/common/application/types';
import { IFileSystem } from '../../client/common/platform/types';
import { createDeferred, sleep, waitForPromise } from '../../client/common/utils/async';
import { noop } from '../../client/common/utils/misc';
import { Identifiers } from '../../client/datascience/constants';
import { DataScienceErrorHandler } from '../../client/datascience/errorHandler/errorHandler';
import { InteractiveWindowMessages } from '../../client/datascience/interactive-common/interactiveWindowTypes';
import { JupyterExecutionFactory } from '../../client/datascience/jupyter/jupyterExecutionFactory';
import {
    ICell,
    IDataScienceErrorHandler,
    IJupyterExecution,
    INotebookEditorProvider,
    INotebookExporter
} from '../../client/datascience/types';
import { PythonInterpreter } from '../../client/interpreter/contracts';
import { Editor } from '../../datascience-ui/interactive-common/editor';
<<<<<<< HEAD
import { CommonActionType } from '../../datascience-ui/interactive-common/redux/reducers/types';
=======
import { ExecutionCount } from '../../datascience-ui/interactive-common/executionCount';
>>>>>>> bd9615ac
import { NativeCell } from '../../datascience-ui/native-editor/nativeCell';
import { NativeEditor } from '../../datascience-ui/native-editor/nativeEditor';
import { IKeyboardEvent } from '../../datascience-ui/react-common/event';
import { ImageButton } from '../../datascience-ui/react-common/imageButton';
import { IMonacoEditorState, MonacoEditor } from '../../datascience-ui/react-common/monacoEditor';
import { createTemporaryFile } from '../utils/fs';
import { DataScienceIocContainer } from './dataScienceIocContainer';
import { MockCustomEditorService } from './mockCustomEditorService';
import { MockDocumentManager } from './mockDocumentManager';
import {
    addCell,
    closeNotebook,
    createNewEditor,
    getNativeCellResults,
    mountNativeWebView,
    openEditor,
    runMountedTest,
    setupWebview
} from './nativeEditorTestHelpers';
import { waitForUpdate } from './reactHelpers';
import {
    addContinuousMockData,
    addMockData,
    CellPosition,
    enterEditorKey,
    escapePath,
    findButton,
    getLastOutputCell,
    getNativeFocusedEditor,
    getOutputCell,
    injectCode,
    isCellFocused,
    isCellMarkdown,
    isCellSelected,
    srcDirectory,
    typeCode,
    verifyCellIndex,
    verifyHtmlOnCell,
    waitForMessage,
    waitForMessageResponse
} from './testHelpers';

use(chaiAsPromised);

//import { asyncDump } from '../common/asyncDump';
// tslint:disable:max-func-body-length trailing-comma no-any no-multiline-string
suite('DataScience Native Editor', () => {
    function createFileCell(cell: any, data: any): ICell {
        const newCell = { type: 'preview', id: 'FakeID', file: Identifiers.EmptyFileName, line: 0, state: 2, ...cell };
        newCell.data = { cell_type: 'code', execution_count: null, metadata: {}, outputs: [], source: '', ...data };

        return newCell;
    }
    suite('Editor tests', () => {
        const disposables: Disposable[] = [];
        let ioc: DataScienceIocContainer;

        setup(async () => {
            ioc = new DataScienceIocContainer();
            ioc.registerDataScienceTypes();

            const appShell = TypeMoq.Mock.ofType<IApplicationShell>();
            appShell.setup(a => a.showErrorMessage(TypeMoq.It.isAnyString())).returns(_e => Promise.resolve(''));
            appShell
                .setup(a => a.showInformationMessage(TypeMoq.It.isAny(), TypeMoq.It.isAny()))
                .returns(() => Promise.resolve(''));
            appShell
                .setup(a => a.showInformationMessage(TypeMoq.It.isAny(), TypeMoq.It.isAny(), TypeMoq.It.isAny()))
                .returns((_a1: string, a2: string, _a3: string) => Promise.resolve(a2));
            appShell
                .setup(a =>
                    a.showInformationMessage(
                        TypeMoq.It.isAny(),
                        TypeMoq.It.isAny(),
                        TypeMoq.It.isAny(),
                        TypeMoq.It.isAny()
                    )
                )
                .returns((_a1: string, _a2: any, _a3: string, a4: string) => Promise.resolve(a4));
            appShell
                .setup(a => a.showSaveDialog(TypeMoq.It.isAny()))
                .returns(() => Promise.resolve(Uri.file('foo.ipynb')));
            ioc.serviceManager.rebindInstance<IApplicationShell>(IApplicationShell, appShell.object);
        });

        teardown(async () => {
            for (const disposable of disposables) {
                if (!disposable) {
                    continue;
                }
                // tslint:disable-next-line:no-any
                const promise = disposable.dispose() as Promise<any>;
                if (promise) {
                    await promise;
                }
            }
            await ioc.dispose();
        });

        // Uncomment this to debug hangs on exit
        // suiteTeardown(() => {
        //      asyncDump();
        // });

        runMountedTest(
            'Simple text',
            async wrapper => {
                // Create an editor so something is listening to messages
                await createNewEditor(ioc);

                // Add a cell into the UI and wait for it to render
                await addCell(wrapper, ioc, 'a=1\na');

                verifyHtmlOnCell(wrapper, 'NativeCell', '<span>1</span>', 1);
            },
            () => {
                return ioc;
            }
        );

        runMountedTest(
            'Mime Types',
            async wrapper => {
                // Create an editor so something is listening to messages
                await createNewEditor(ioc);

<<<<<<< HEAD
                const badPanda = dedent`import pandas as pd
                    df = pd.read("${escapePath(path.join(srcDirectory(), 'DefaultSalesReport.csv'))}")
                    df.head()`;
                const goodPanda = dedent`import pandas as pd
                    df = pd.read_csv("${escapePath(path.join(srcDirectory(), 'DefaultSalesReport.csv'))}")
                    df.head()`;
=======
                const badPanda = `import pandas as pd
df = pd.read("${escapePath(path.join(srcDirectory(), 'DefaultSalesReport.csv'))}")
df.head()`;
                const goodPanda = `import pandas as pd
df = pd.read_csv("${escapePath(path.join(srcDirectory(), 'DefaultSalesReport.csv'))}")
df.head()`;
>>>>>>> bd9615ac
                const matPlotLib =
                    'import matplotlib.pyplot as plt\r\nimport numpy as np\r\nx = np.linspace(0,20,100)\r\nplt.plot(x, np.sin(x))\r\nplt.show()';
                const matPlotLibResults = 'img';
                const spinningCursor = dedent`import sys
                    import time
                    def spinning_cursor():
                        while True:
                            for cursor in '|/-\\\\':
                                yield cursor
                    spinner = spinning_cursor()
                    for _ in range(50):
                        sys.stdout.write(next(spinner))
                        sys.stdout.flush()
                        time.sleep(0.1)
                        sys.stdout.write('\\r')`;
                const alternating = `from IPython.display import display\r\nprint('foo')\r\ndisplay('foo')\r\nprint('bar')\r\ndisplay('bar')`;
                const alternatingResults = ['foo\n', 'foo', 'bar\n', 'bar'];

                const clearalternating = `from IPython.display import display, clear_output\r\nprint('foo')\r\ndisplay('foo')\r\nclear_output(True)\r\nprint('bar')\r\ndisplay('bar')`;
                const clearalternatingResults = ['foo\n', 'foo', '', 'bar\n', 'bar'];

                addMockData(ioc, badPanda, `pandas has no attribute 'read'`, 'text/html', 'error');
                addMockData(ioc, goodPanda, `<td>A table</td>`, 'text/html');
                addMockData(ioc, matPlotLib, matPlotLibResults, 'text/html');
                addMockData(ioc, alternating, alternatingResults, ['text/plain', 'stream', 'text/plain', 'stream']);
                addMockData(ioc, clearalternating, clearalternatingResults, [
                    'text/plain',
                    'stream',
                    'clear_true',
                    'text/plain',
                    'stream'
                ]);
                const cursors = ['|', '/', '-', '\\'];
                let cursorPos = 0;
                let loops = 3;
                addContinuousMockData(ioc, spinningCursor, async _c => {
                    const result = `${cursors[cursorPos]}\r`;
                    cursorPos += 1;
                    if (cursorPos >= cursors.length) {
                        cursorPos = 0;
                        loops -= 1;
                    }
                    return Promise.resolve({ result: result, haveMore: loops > 0 });
                });

                await addCell(wrapper, ioc, badPanda, true);
                verifyHtmlOnCell(wrapper, 'NativeCell', `has no attribute 'read'`, CellPosition.Last);

                await addCell(wrapper, ioc, goodPanda, true);
                verifyHtmlOnCell(wrapper, 'NativeCell', `<td>`, CellPosition.Last);

                await addCell(wrapper, ioc, matPlotLib, true);
                verifyHtmlOnCell(wrapper, 'NativeCell', /img|Figure/, CellPosition.Last);

                await addCell(wrapper, ioc, spinningCursor, true);
                verifyHtmlOnCell(wrapper, 'NativeCell', '<div>', CellPosition.Last);

                await addCell(wrapper, ioc, alternating, true);
                verifyHtmlOnCell(wrapper, 'NativeCell', /.*foo\n.*foo.*bar\n.*bar/m, CellPosition.Last);
                await addCell(wrapper, ioc, clearalternating, true);
                verifyHtmlOnCell(wrapper, 'NativeCell', /.*bar\n.*bar/m, CellPosition.Last);
            },
            () => {
                return ioc;
            }
        );

        runMountedTest(
            'Click buttons',
            async wrapper => {
                // Goto source should cause the visible editor to be picked as long as its filename matches
                const showedEditor = createDeferred();
                const textEditors: TextEditor[] = [];
                const docManager = TypeMoq.Mock.ofType<IDocumentManager>();
                const visibleEditor = TypeMoq.Mock.ofType<TextEditor>();
                const dummyDocument = TypeMoq.Mock.ofType<TextDocument>();
                dummyDocument.setup(d => d.fileName).returns(() => Uri.file('foo.py').fsPath);
                visibleEditor.setup(v => v.show()).returns(() => showedEditor.resolve());
                visibleEditor.setup(v => v.revealRange(TypeMoq.It.isAny())).returns(noop);
                visibleEditor.setup(v => v.document).returns(() => dummyDocument.object);
                textEditors.push(visibleEditor.object);
                docManager.setup(a => a.visibleTextEditors).returns(() => textEditors);
                ioc.serviceManager.rebindInstance<IDocumentManager>(IDocumentManager, docManager.object);
                // Create an editor so something is listening to messages
                await createNewEditor(ioc);

                // Get a cell into the list
                await addCell(wrapper, ioc, 'a=1\na');

                // find the buttons on the cell itself
                let cell = getLastOutputCell(wrapper, 'NativeCell');
                let ImageButtons = cell.find(ImageButton);
                assert.equal(ImageButtons.length, 6, 'Cell buttons not found');
                let deleteButton = ImageButtons.at(5);

                // Make sure delete works
                let afterDelete = await getNativeCellResults(ioc, wrapper, async () => {
                    deleteButton.simulate('click');
                    return Promise.resolve();
                });
                assert.equal(afterDelete.length, 1, `Delete should remove a cell`);

                // Secondary delete should NOT delete the cell as there should ALWAYS be at
                // least one cell in the file.
                cell = getLastOutputCell(wrapper, 'NativeCell');
                ImageButtons = cell.find(ImageButton);
                assert.equal(ImageButtons.length, 6, 'Cell buttons not found');
                deleteButton = ImageButtons.at(5);

                afterDelete = await getNativeCellResults(
                    ioc,
                    wrapper,
                    async () => {
                        deleteButton.simulate('click');
                        return Promise.resolve();
                    },
                    () => waitForUpdate(wrapper, NativeEditor, 1)
                );
                assert.equal(afterDelete.length, 1, `Delete should NOT remove the last cell`);
            },
            () => {
                return ioc;
            }
        );

        runMountedTest(
            'Select Jupyter Server',
            async _wrapper => {
                // tslint:disable-next-line: no-console
                console.log('Test skipped until user can change jupyter server selection again');
                // let selectorCalled = false;

                // ioc.datascience.setup(ds => ds.selectJupyterURI()).returns(() => {
                //     selectorCalled = true;
                //     return Promise.resolve();
                // });

                // await createNewEditor(ioc);
                // const editor = wrapper.find(NativeEditor);
                // const kernelSelectionUI = editor.find(KernelSelection);
                // const buttons = kernelSelectionUI.find('div');
                // buttons!.at(1).simulate('click');

                // assert.equal(selectorCalled, true, 'Server Selector should have been called');
            },
            () => {
                return ioc;
            }
        );

        runMountedTest(
            'Select Jupyter Kernel',
            async _wrapper => {
                // tslint:disable-next-line: no-console
                console.log('Tests skipped, as we need better tests');
                // let selectorCalled = false;

                // ioc.datascience.setup(ds => ds.selectLocalJupyterKernel()).returns(() => {
                //     selectorCalled = true;
                //     const spec: KernelSpecInterpreter = {};
                //     return Promise.resolve(spec);
                // });

                // await createNewEditor(ioc);
                // // Create an editor so something is listening to messages
                // await createNewEditor(ioc);

                // // Add a cell into the UI and wait for it to render
                // await addCell(wrapper, ioc, 'a=1\na');

                // const editor = wrapper.find(NativeEditor);
                // const kernelSelectionUI = editor.find(KernelSelection);
                // const buttons = kernelSelectionUI.find('div');
                // buttons!.at(4).simulate('click');

                // assert.equal(selectorCalled, true, 'Kernel Selector should have been called');
            },
            () => {
                return ioc;
            }
        );

        runMountedTest(
            'Server already loaded',
            async (_wrapper, context) => {
                if (ioc.mockJupyter) {
                    await ioc.activate();

                    // Create an editor so something is listening to messages
                    const editor = await createNewEditor(ioc);

                    // Wait a bit to let async activation to work
                    await sleep(500);

                    // Make sure it has a server
                    assert.ok(editor.notebook, 'Notebook did not start with a server');
                } else {
                    context.skip();
                }
                // Do the same thing again, but disable auto start
                ioc.getSettings().datascience.disableJupyterAutoStart = true;
            },
            () => {
                return ioc;
            }
        );

        runMountedTest(
            'Server load skipped',
            async (_wrapper, context) => {
                if (ioc.mockJupyter) {
                    ioc.getSettings().datascience.disableJupyterAutoStart = true;
                    await ioc.activate();

                    // Create an editor so something is listening to messages
                    const editor = await createNewEditor(ioc);

                    // Wait a bit to let async activation to work
                    await sleep(500);

                    // Make sure it does not have a server
                    assert.notOk(editor.notebook, 'Notebook should not start with a server');
                } else {
                    context.skip();
                }
            },
            () => {
                return ioc;
            }
        );

        runMountedTest(
            'Convert to python',
            async wrapper => {
                // Export should cause the export dialog to come up. Remap appshell so we can check
                const dummyDisposable = {
                    dispose: () => {
                        return;
                    }
                };
                const appShell = TypeMoq.Mock.ofType<IApplicationShell>();
                appShell
                    .setup(a => a.showErrorMessage(TypeMoq.It.isAnyString()))
                    .returns(e => {
                        throw e;
                    });
                appShell
                    .setup(a => a.showInformationMessage(TypeMoq.It.isAny(), TypeMoq.It.isAny()))
                    .returns(() => Promise.resolve(''));
                appShell
                    .setup(a => a.showSaveDialog(TypeMoq.It.isAny()))
                    .returns(() => {
                        return Promise.resolve(undefined);
                    });
                appShell.setup(a => a.setStatusBarMessage(TypeMoq.It.isAny())).returns(() => dummyDisposable);
                ioc.serviceManager.rebindInstance<IApplicationShell>(IApplicationShell, appShell.object);

                // Make sure to create the interactive window after the rebind or it gets the wrong application shell.
                await createNewEditor(ioc);
                await addCell(wrapper, ioc, 'a=1\na');

                // Export should cause exportCalled to change to true
                const saveButton = findButton(wrapper, NativeEditor, 8);
                const saved = waitForMessage(ioc, InteractiveWindowMessages.NotebookClean);
                await waitForMessageResponse(ioc, () => saveButton!.simulate('click'));
                await saved;

                // Click export and wait for a document to change
                const activeTextEditorChange = createDeferred();
                const docManager = ioc.get<IDocumentManager>(IDocumentManager) as MockDocumentManager;
                docManager.onDidChangeActiveTextEditor(() => activeTextEditorChange.resolve());
                const exportButton = findButton(wrapper, NativeEditor, 9);
                await waitForMessageResponse(ioc, () => exportButton!.simulate('click'));

                // This can be slow, hence wait for a max of 60.
                await waitForPromise(activeTextEditorChange.promise, 60_000);

                // Verify the new document is valid python
                const newDoc = docManager.activeTextEditor;
                assert.ok(newDoc, 'New doc not created');
                assert.ok(newDoc!.document.getText().includes('a=1'), 'Export did not create a python file');
            },
            () => {
                return ioc;
            }
        );

        runMountedTest(
            'RunAllCells',
            async wrapper => {
                addMockData(ioc, 'print(1)\na=1', 1);
                addMockData(ioc, 'a=a+1\nprint(a)', 2);
                addMockData(ioc, 'print(a+1)', 3);

                const baseFile = [
                    { id: 'NotebookImport#0', data: { source: 'print(1)\na=1' } },
                    { id: 'NotebookImport#1', data: { source: 'a=a+1\nprint(a)' } },
                    { id: 'NotebookImport#2', data: { source: 'print(a+1)' } }
                ];
                const runAllCells = baseFile.map(cell => {
                    return createFileCell(cell, cell.data);
                });
                const notebook = await ioc
                    .get<INotebookExporter>(INotebookExporter)
                    .translateToNotebook(runAllCells, undefined);
                await openEditor(ioc, JSON.stringify(notebook));

                const runAllButton = findButton(wrapper, NativeEditor, 0);
                // The render method needs to be executed 3 times for three cells.
                const threeCellsUpdated = waitForMessage(ioc, InteractiveWindowMessages.ExecutionRendered, {
                    numberOfTimes: 3
                });
                await waitForMessageResponse(ioc, () => runAllButton!.simulate('click'));
                await threeCellsUpdated;

                verifyHtmlOnCell(wrapper, 'NativeCell', `1`, 0);
                verifyHtmlOnCell(wrapper, 'NativeCell', `2`, 1);
                verifyHtmlOnCell(wrapper, 'NativeCell', `3`, 2);
            },
            () => {
                return ioc;
            }
        );

        runMountedTest(
            'Startup and shutdown',
            async wrapper => {
                // Stub the `stat` method to return a dummy value.
                try {
                    sinon
                        .stub(ioc.serviceContainer.get<IFileSystem>(IFileSystem), 'stat')
                        .resolves({ mtime: 0 } as any);
                } catch (e) {
                    // tslint:disable-next-line: no-console
                    console.log(`Stub failure ${e}`);
                }

                addMockData(ioc, 'b=2\nb', 2);
                addMockData(ioc, 'c=3\nc', 3);

                const baseFile = [
                    { id: 'NotebookImport#0', data: { source: 'a=1\na' } },
                    { id: 'NotebookImport#1', data: { source: 'b=2\nb' } },
                    { id: 'NotebookImport#2', data: { source: 'c=3\nc' } }
                ];
                const runAllCells = baseFile.map(cell => {
                    return createFileCell(cell, cell.data);
                });
                const notebook = await ioc
                    .get<INotebookExporter>(INotebookExporter)
                    .translateToNotebook(runAllCells, undefined);
                let editor = await openEditor(ioc, JSON.stringify(notebook));

                // Run everything
<<<<<<< HEAD
                let renderAll = waitForMessage(ioc, InteractiveWindowMessages.ExecutionRendered, { numberOfTimes: 3 });
                let runAllButton = findButton(wrapper, NativeEditor, 0);
                await waitForMessageResponse(ioc, () => runAllButton!.simulate('click'));
                await renderAll;
=======
                let threeCellsUpdated = waitForMessage(ioc, InteractiveWindowMessages.ExecutionRendered, {
                    numberOfTimes: 3
                });
                let runAllButton = findButton(wrapper, NativeEditor, 0);
                await waitForMessageResponse(ioc, () => runAllButton!.simulate('click'));
                await threeCellsUpdated;
>>>>>>> bd9615ac

                // Close editor. Should still have the server up
                await closeNotebook(editor, wrapper);
                const jupyterExecution = ioc.serviceManager.get<IJupyterExecution>(IJupyterExecution);
                const editorProvider = ioc.serviceManager.get<INotebookEditorProvider>(INotebookEditorProvider);
                const server = await jupyterExecution.getServer(await editorProvider.getNotebookOptions(undefined));
                assert.ok(server, 'Server was destroyed on notebook shutdown');

                // Reopen, and rerun
                const newWrapper = await setupWebview(ioc);
                assert.ok(newWrapper, 'Could not mount a second time');
                editor = await openEditor(ioc, JSON.stringify(notebook));

                threeCellsUpdated = waitForMessage(ioc, InteractiveWindowMessages.ExecutionRendered, {
                    numberOfTimes: 3
                });
                runAllButton = findButton(newWrapper!, NativeEditor, 0);
                renderAll = waitForMessage(ioc, InteractiveWindowMessages.ExecutionRendered, { numberOfTimes: 3 });
                await waitForMessageResponse(ioc, () => runAllButton!.simulate('click'));
<<<<<<< HEAD
                await renderAll;
=======
                await threeCellsUpdated;
>>>>>>> bd9615ac
                verifyHtmlOnCell(newWrapper!, 'NativeCell', `1`, 0);
            },
            () => {
                // Disable the warning displayed by nodejs when there are too many listeners.
                EventEmitter.defaultMaxListeners = 15;
                return ioc;
            }
        );

        test('xFailure', async () => {
            let fail = true;
            const errorThrownDeferred = createDeferred<Error>();
            // Make a dummy class that will fail during launch
            class FailedProcess extends JupyterExecutionFactory {
                public getUsableJupyterPython(): Promise<PythonInterpreter | undefined> {
                    if (fail) {
                        return Promise.resolve(undefined);
                    }
                    return super.getUsableJupyterPython();
                }
            }

            class CustomErrorHandler extends DataScienceErrorHandler {
                public handleError(exc: Error): Promise<void> {
                    errorThrownDeferred.resolve(exc);
                    return Promise.resolve();
                }
            }
            ioc.serviceManager.rebind<IJupyterExecution>(IJupyterExecution, FailedProcess);
            ioc.serviceManager.rebind<IDataScienceErrorHandler>(IDataScienceErrorHandler, CustomErrorHandler);
            ioc.serviceManager.get<IJupyterExecution>(IJupyterExecution);
            addMockData(ioc, 'a=1\na', 1);
            const wrapper = mountNativeWebView(ioc);
            await createNewEditor(ioc);
            const result = await Promise.race([addCell(wrapper, ioc, 'a=1\na', true), errorThrownDeferred.promise]);
            assert.ok(result, 'Error not found');
            assert.ok(result instanceof Error, 'Error not found');

            // Fix failure and try again
            fail = false;
            const cell = getOutputCell(wrapper, 'NativeCell', 1);
            assert.ok(cell, 'Cannot find the first cell');
            const imageButtons = cell!.find(ImageButton);
            assert.equal(imageButtons.length, 6, 'Cell buttons not found');
            const runButton = imageButtons.findWhere(w => w.props().tooltip === 'Run cell');
            assert.equal(runButton.length, 1, 'No run button found');
            const update = waitForMessage(ioc, InteractiveWindowMessages.ExecutionRendered, { numberOfTimes: 2 });
            runButton.simulate('click');
            await update;
            verifyHtmlOnCell(wrapper, 'NativeCell', `1`, 1);
        });
    });

    suite('Editor tests', () => {
        let wrapper: ReactWrapper<any, Readonly<{}>, React.Component>;
        const disposables: Disposable[] = [];
        let ioc: DataScienceIocContainer;
        const baseFile = `
{
 "cells": [
  {
   "cell_type": "code",
   "execution_count": 1,
   "metadata": {
    "collapsed": true
   },
   "outputs": [
    {
     "data": {
      "text/plain": [
       "1"
      ]
     },
     "execution_count": 1,
     "metadata": {},
     "output_type": "execute_result"
    }
   ],
   "source": [
    "a=1\\n",
    "a"
   ]
  },
  {
   "cell_type": "code",
   "execution_count": 2,
   "metadata": {},
   "outputs": [
    {
     "data": {
      "text/plain": [
       "2"
      ]
     },
     "execution_count": 2,
     "metadata": {},
     "output_type": "execute_result"
    }
   ],
   "source": [
    "b=2\\n",
    "b"
   ]
  },
  {
   "cell_type": "code",
   "execution_count": 3,
   "metadata": {},
   "outputs": [
    {
     "data": {
      "text/plain": [
       "3"
      ]
     },
     "execution_count": 3,
     "metadata": {},
     "output_type": "execute_result"
    }
   ],
   "source": [
    "c=3\\n",
    "c"
   ]
  }
 ],
 "metadata": {
  "file_extension": ".py",
  "kernelspec": {
   "display_name": "Python 3",
   "language": "python",
   "name": "python3"
  },
  "language_info": {
   "codemirror_mode": {
    "name": "ipython",
    "version": 3
   },
   "file_extension": ".py",
   "mimetype": "text/x-python",
   "name": "python",
   "nbconvert_exporter": "python",
   "pygments_lexer": "ipython3",
   "version": "3.7.4"
  },
  "mimetype": "text/x-python",
  "name": "python",
  "npconvert_exporter": "python",
  "pygments_lexer": "ipython3",
  "version": 3
 },
 "nbformat": 4,
 "nbformat_minor": 2
}`;
        const addedJSON = JSON.parse(baseFile);
        addedJSON.cells.splice(3, 0, {
            cell_type: 'code',
            execution_count: null,
            metadata: {},
            outputs: [],
            source: []
        });

        let notebookFile: {
            filePath: string;
            cleanupCallback: Function;
        };
        function initIoc() {
            ioc = new DataScienceIocContainer();
            ioc.registerDataScienceTypes();
        }
        async function setupFunction(this: Mocha.Context, fileContents?: any) {
            const wrapperPossiblyUndefined = await setupWebview(ioc);
            if (wrapperPossiblyUndefined) {
                wrapper = wrapperPossiblyUndefined;

                addMockData(ioc, 'b=2\nb', 2);
                addMockData(ioc, 'c=3\nc', 3);
                // Use a real file so we can save notebook to a file.
                // This is used in some tests (saving).
                notebookFile = await createTemporaryFile('.ipynb');
                await fs.writeFile(notebookFile.filePath, fileContents ? fileContents : baseFile);
                await Promise.all([
                    waitForUpdate(wrapper, NativeEditor, 1),
                    openEditor(ioc, fileContents ? fileContents : baseFile, notebookFile.filePath)
                ]);
            } else {
                // tslint:disable-next-line: no-invalid-this
                this.skip();
            }
        }

        teardown(async () => {
            for (const disposable of disposables) {
                if (!disposable) {
                    continue;
                }
                // tslint:disable-next-line:no-any
                const promise = disposable.dispose() as Promise<any>;
                if (promise) {
                    await promise;
                }
            }
            await ioc.dispose();
            try {
                notebookFile.cleanupCallback();
            } catch {
                noop();
            }
        });

        function clickCell(cellIndex: number) {
            wrapper.update();
            wrapper
                .find(NativeCell)
                .at(cellIndex)
                .simulate('click');
            wrapper.update();
        }

        function simulateKeyPressOnCell(cellIndex: number, keyboardEvent: Partial<IKeyboardEvent> & { code: string }) {
            // Check to see if we have an active focused editor
            const editor = getNativeFocusedEditor(wrapper);

            // If we do have one, send the input there, otherwise send it to the outer cell
            if (editor) {
                simulateKeyPressOnEditor(editor, keyboardEvent);
            } else {
                simulateKeyPressOnCellInner(cellIndex, keyboardEvent);
            }
        }

        function simulateKeyPressOnEditor(
            editorControl: ReactWrapper<any, Readonly<{}>, React.Component> | undefined,
            keyboardEvent: Partial<IKeyboardEvent> & { code: string }
        ) {
            enterEditorKey(editorControl, keyboardEvent);
        }

        function simulateKeyPressOnCellInner(
            cellIndex: number,
            keyboardEvent: Partial<IKeyboardEvent> & { code: string }
        ) {
            wrapper.update();
            let nativeCell = wrapper.find(NativeCell).at(cellIndex);
            if (nativeCell.exists()) {
                nativeCell.simulate('keydown', {
                    key: keyboardEvent.code,
                    shiftKey: keyboardEvent.shiftKey,
                    ctrlKey: keyboardEvent.ctrlKey,
                    altKey: keyboardEvent.altKey,
                    metaKey: keyboardEvent.metaKey
                });
            }
            wrapper.update();
            // Requery for our cell as something like a 'dd' keydown command can delete it before the press and up
            nativeCell = wrapper.find(NativeCell).at(cellIndex);
            if (nativeCell.exists()) {
                nativeCell.simulate('keypress', {
                    key: keyboardEvent.code,
                    shiftKey: keyboardEvent.shiftKey,
                    ctrlKey: keyboardEvent.ctrlKey,
                    altKey: keyboardEvent.altKey,
                    metaKey: keyboardEvent.metaKey
                });
            }
            nativeCell = wrapper.find(NativeCell).at(cellIndex);
            wrapper.update();
            if (nativeCell.exists()) {
                nativeCell.simulate('keyup', {
                    key: keyboardEvent.code,
                    shiftKey: keyboardEvent.shiftKey,
                    ctrlKey: keyboardEvent.ctrlKey,
                    altKey: keyboardEvent.altKey,
                    metaKey: keyboardEvent.metaKey
                });
            }
            wrapper.update();
        }

        suite('Selection/Focus', () => {
            setup(async function() {
                initIoc();
                // tslint:disable-next-line: no-invalid-this
                await setupFunction.call(this);
            });
            test('None of the cells are selected by default', async () => {
                assert.ok(!isCellSelected(wrapper, 'NativeCell', 0));
                assert.ok(!isCellSelected(wrapper, 'NativeCell', 1));
                assert.ok(!isCellSelected(wrapper, 'NativeCell', 2));
            });

            test('None of the cells are not focused by default', async () => {
                assert.ok(!isCellFocused(wrapper, 'NativeCell', 0));
                assert.ok(!isCellFocused(wrapper, 'NativeCell', 1));
                assert.ok(!isCellFocused(wrapper, 'NativeCell', 2));
            });

            test('Select cells by clicking them', async () => {
                // Click first cell, then second, then third.
                clickCell(0);
                assert.ok(isCellSelected(wrapper, 'NativeCell', 0));
                assert.equal(isCellSelected(wrapper, 'NativeCell', 1), false);
                assert.equal(isCellSelected(wrapper, 'NativeCell', 2), false);

                clickCell(1);
                assert.ok(isCellSelected(wrapper, 'NativeCell', 1));
                assert.equal(isCellSelected(wrapper, 'NativeCell', 0), false);
                assert.equal(isCellSelected(wrapper, 'NativeCell', 2), false);

                clickCell(2);
                assert.ok(isCellSelected(wrapper, 'NativeCell', 2));
                assert.equal(isCellSelected(wrapper, 'NativeCell', 0), false);
                assert.equal(isCellSelected(wrapper, 'NativeCell', 1), false);
            });

            test('Markdown saved when selecting another cell', async () => {
                clickCell(0);

                // Switch to markdown
<<<<<<< HEAD
                let update = waitForMessage(ioc, CommonActionType.CHANGE_CELL_TYPE);
=======
                let update = waitForMessage(ioc, InteractiveWindowMessages.RemoveCell);
>>>>>>> bd9615ac
                simulateKeyPressOnCell(0, { code: 'm' });
                await update;

                // Monaco editor should be rendered and the cell should be markdown
                assert.ok(!isCellFocused(wrapper, 'NativeCell', 0));
                assert.ok(isCellMarkdown(wrapper, 'NativeCell', 0));

                // Focus the cell.
<<<<<<< HEAD
                update = waitForUpdate(wrapper, NativeEditor, 1);
=======
                update = waitForMessage(ioc, InteractiveWindowMessages.FocusedCellEditor);
>>>>>>> bd9615ac
                simulateKeyPressOnCell(0, { code: 'Enter', editorInfo: undefined });
                await update;

                assert.ok(isCellFocused(wrapper, 'NativeCell', 0));
                assert.equal(
                    wrapper
                        .find(NativeCell)
                        .at(0)
                        .find(MonacoEditor).length,
                    1
                );

                // Verify cell content
                const currentEditor = getNativeFocusedEditor(wrapper);
                const reactEditor = currentEditor!.instance() as MonacoEditor;
                const editor = reactEditor.state.editor;
                if (editor) {
                    assert.equal(editor.getModel()!.getValue(), 'a=1\na', 'Incorrect editor text in markdown cell');
                }

                typeCode(currentEditor, 'world');

                if (editor) {
                    assert.equal(
                        editor.getModel()!.getValue(),
                        'worlda=1\na',
                        'Incorrect editor text in markdown cell'
                    );
                }

                // Now get the editor for the next cell and click it
                update = waitForUpdate(wrapper, NativeEditor, 1);
                clickCell(1);
                await update;

                // Look back at the output for the first cell, not focused, not selected, text saved in output
                assert.equal(isCellSelected(wrapper, 'NativeCell', 0), false);
                assert.equal(isCellFocused(wrapper, 'NativeCell', 0), false);

                verifyHtmlOnCell(wrapper, 'NativeCell', '<p>worlda=1\na</p>', 0);
            });
        });

        suite('Model updates', () => {
            setup(async function() {
                initIoc();
                // tslint:disable-next-line: no-invalid-this
                await setupFunction.call(this);
            });
            async function undo(): Promise<void> {
                const uri = Uri.file(notebookFile.filePath);
                const update = waitForMessage(ioc, InteractiveWindowMessages.ReceivedUpdateModel);
                const editorService = ioc.serviceManager.get<ICustomEditorService>(
                    ICustomEditorService
                ) as MockCustomEditorService;
                editorService.undo(uri);
                return update;
            }
            async function redo(): Promise<void> {
                const uri = Uri.file(notebookFile.filePath);
                const update = waitForMessage(ioc, InteractiveWindowMessages.ReceivedUpdateModel);
                const editorService = ioc.serviceManager.get<ICustomEditorService>(
                    ICustomEditorService
                ) as MockCustomEditorService;
                editorService.redo(uri);
                return update;
            }
            test('Add a cell and undo', async () => {
                addMockData(ioc, 'c=4\nc', '4');
                await addCell(wrapper, ioc, 'c=4\nc', false);

                // Should have 4 cells
                assert.equal(wrapper.find('NativeCell').length, 4, 'Cell not added');

                // Send undo through the custom editor
                await undo();

                // Should have 3
                assert.equal(wrapper.find('NativeCell').length, 3, 'Cell not removed');
            });
            test('Edit a cell and undo', async () => {
                await addCell(wrapper, ioc, '', false);

                // Should have 4 cells
                assert.equal(wrapper.find('NativeCell').length, 4, 'Cell not added');

                // Change the contents of the cell
                const editorEnzyme = getNativeFocusedEditor(wrapper);

                // Type in something with brackets
                typeCode(editorEnzyme, 'some more');

                // Verify cell content
                const reactEditor = editorEnzyme!.instance() as MonacoEditor;
                const editor = reactEditor.state.editor;
                if (editor) {
                    assert.equal(editor.getModel()!.getValue(), 'some more', 'Text does not match');
                }

                // Add a new cell
                await addCell(wrapper, ioc, '', false);

                // Send undo a bunch of times. Should undo the add and the edits
                await undo();
                await undo();
                await undo();

                // Should have four again
                assert.equal(wrapper.find('NativeCell').length, 4, 'Cell not removed on undo');

                // Should have different content
                if (editor) {
                    assert.equal(editor.getModel()!.getValue(), 'some mo', 'Text does not match after undo');
                }

                // Send redo to see if goes back
                await redo();
                if (editor) {
                    assert.equal(editor.getModel()!.getValue(), 'some mor', 'Text does not match');
                }

                // Send redo to see if goes back
                await redo();
                await redo();
                assert.equal(wrapper.find('NativeCell').length, 5, 'Cell not readded on redo');
            });
            test('Remove, move, and undo', async () => {
                await addCell(wrapper, ioc, '', false);

                // Should have 4 cells
                assert.equal(wrapper.find('NativeCell').length, 4, 'Cell not added');

                // Delete the cell
                let cell = getLastOutputCell(wrapper, 'NativeCell');
                let imageButtons = cell.find(ImageButton);
                assert.equal(imageButtons.length, 6, 'Cell buttons not found');
                const deleteButton = imageButtons.at(5);
                await getNativeCellResults(ioc, wrapper, async () => {
                    deleteButton.simulate('click');
                    return Promise.resolve();
                });
                // Should have 3 cells
                assert.equal(wrapper.find('NativeCell').length, 3, 'Cell not deleted');

                // Undo the delete
                await undo();

                // Should have 4 cells again
                assert.equal(wrapper.find('NativeCell').length, 4, 'Cell delete not undone');

                // Redo the delete
                await redo();

                // Should have 3 cells again
                assert.equal(wrapper.find('NativeCell').length, 3, 'Cell delete not redone');

                // Move some cells around
                cell = getLastOutputCell(wrapper, 'NativeCell');
                imageButtons = cell.find(ImageButton);
                assert.equal(imageButtons.length, 6, 'Cell buttons not found');
                const moveUpButton = imageButtons.at(0);
                await getNativeCellResults(ioc, wrapper, async () => {
                    moveUpButton.simulate('click');
                    return Promise.resolve();
                });

                let foundCell = getOutputCell(wrapper, 'NativeCell', 2)?.instance() as NativeCell;
                assert.equal(foundCell.props.cellVM.cell.id, 'NotebookImport#1', 'Cell did not move');
                await undo();
                foundCell = getOutputCell(wrapper, 'NativeCell', 2)?.instance() as NativeCell;
                assert.equal(foundCell.props.cellVM.cell.id, 'NotebookImport#2', 'Cell did not move back');
            });
        });

        suite('Keyboard Shortcuts', () => {
            const originalPlatform = window.navigator.platform;
            Object.defineProperty(
                window.navigator,
                'platform',
                ((value: string) => {
                    return {
                        get: () => value,
                        set: (v: string) => (value = v)
                    };
                })(originalPlatform)
            );
            setup(async function() {
                (window.navigator as any).platform = originalPlatform;
                initIoc();
                // tslint:disable-next-line: no-invalid-this
                await setupFunction.call(this);
            });
            teardown(() => ((window.navigator as any).platform = originalPlatform));
            test('Traverse cells by using ArrowUp and ArrowDown, k and j', async () => {
                const keyCodesAndPositions = [
                    // When we press arrow down in the first cell, then second cell gets selected.
                    { keyCode: 'ArrowDown', cellIndexToPressKeysOn: 0, expectedSelectedCell: 1 },
                    { keyCode: 'ArrowDown', cellIndexToPressKeysOn: 1, expectedSelectedCell: 2 },
                    // Arrow down on last cell is a noop.
                    { keyCode: 'ArrowDown', cellIndexToPressKeysOn: 2, expectedSelectedCell: 2 },
                    // When we press arrow up in the last cell, then second cell (from bottom) gets selected.
                    { keyCode: 'ArrowUp', cellIndexToPressKeysOn: 2, expectedSelectedCell: 1 },
                    { keyCode: 'ArrowUp', cellIndexToPressKeysOn: 1, expectedSelectedCell: 0 },
                    // Arrow up on last cell is a noop.
                    { keyCode: 'ArrowUp', cellIndexToPressKeysOn: 0, expectedSelectedCell: 0 },

                    // Same tests as above with k and j.
                    { keyCode: 'j', cellIndexToPressKeysOn: 0, expectedSelectedCell: 1 },
                    { keyCode: 'j', cellIndexToPressKeysOn: 1, expectedSelectedCell: 2 },
                    // Arrow down on last cell is a noop.
                    { keyCode: 'j', cellIndexToPressKeysOn: 2, expectedSelectedCell: 2 },
                    { keyCode: 'k', cellIndexToPressKeysOn: 2, expectedSelectedCell: 1 },
                    { keyCode: 'k', cellIndexToPressKeysOn: 1, expectedSelectedCell: 0 },
                    // Arrow up on last cell is a noop.
                    { keyCode: 'k', cellIndexToPressKeysOn: 0, expectedSelectedCell: 0 }
                ];

                // keypress on first cell, then second, then third.
                // Test navigation through all cells, by traversing up and down.
                for (const testItem of keyCodesAndPositions) {
                    simulateKeyPressOnCell(testItem.cellIndexToPressKeysOn, { code: testItem.keyCode });

                    // Check if it is selected.
                    // Only the cell at the index should be selected, as that's what we click.
                    assert.ok(isCellSelected(wrapper, 'NativeCell', testItem.expectedSelectedCell) === true);
                }
            });

            test('Traverse cells by using ArrowUp and ArrowDown, k and j', async () => {
                const keyCodesAndPositions = [
                    // When we press arrow down in the first cell, then second cell gets selected.
                    { keyCode: 'ArrowDown', cellIndexToPressKeysOn: 0, expectedIndex: 1 },
                    { keyCode: 'ArrowDown', cellIndexToPressKeysOn: 1, expectedIndex: 2 },
                    // Arrow down on last cell is a noop.
                    { keyCode: 'ArrowDown', cellIndexToPressKeysOn: 2, expectedIndex: 2 },
                    // When we press arrow up in the last cell, then second cell (from bottom) gets selected.
                    { keyCode: 'ArrowUp', cellIndexToPressKeysOn: 2, expectedIndex: 1 },
                    { keyCode: 'ArrowUp', cellIndexToPressKeysOn: 1, expectedIndex: 0 },
                    // Arrow up on last cell is a noop.
                    { keyCode: 'ArrowUp', cellIndexToPressKeysOn: 0, expectedIndex: 0 }
                ];

                // keypress on first cell, then second, then third.
                // Test navigation through all cells, by traversing up and down.
                for (const testItem of keyCodesAndPositions) {
                    simulateKeyPressOnCell(testItem.cellIndexToPressKeysOn, { code: testItem.keyCode });

                    // Check if it is selected.
                    // Only the cell at the index should be selected, as that's what we click.
                    assert.ok(isCellSelected(wrapper, 'NativeCell', testItem.expectedIndex) === true);
                }
            });

            test("Pressing 'Enter' on a selected cell, results in focus being set to the code", async () => {
                // For some reason we cannot allow setting focus to monaco editor.
                // Tests are known to fall over if allowed.
                wrapper.update();
                const editor = wrapper
                    .find(NativeCell)
                    .at(1)
                    .find(Editor)
                    .first();
                (editor.instance() as Editor).giveFocus = () => editor.props().focused!();

                const update = waitForUpdate(wrapper, NativeEditor, 1);
                clickCell(1);
                simulateKeyPressOnCell(1, { code: 'Enter', editorInfo: undefined });
                await update;

                // The second cell should be selected.
                assert.ok(isCellFocused(wrapper, 'NativeCell', 1));
            });

            test("Pressing 'Escape' on a focused cell results in the cell being selected", async () => {
                // First focus the cell.
                let update = waitForUpdate(wrapper, NativeEditor, 1);
                clickCell(1);
                simulateKeyPressOnCell(1, { code: 'Enter', editorInfo: undefined });
                await update;

                // The second cell should be selected.
                assert.equal(isCellSelected(wrapper, 'NativeCell', 1), false);
                assert.equal(isCellFocused(wrapper, 'NativeCell', 1), true);

                // Now hit escape.
                update = waitForUpdate(wrapper, NativeEditor, 1);
                simulateKeyPressOnCell(1, { code: 'Escape' });
                await update;

                // Confirm it is no longer focused, and it is selected.
                assert.equal(isCellSelected(wrapper, 'NativeCell', 1), true);
                assert.equal(isCellFocused(wrapper, 'NativeCell', 1), false);
            }).retries(3);

            test("Pressing 'Shift+Enter' on a selected cell executes the cell and advances to the next cell", async () => {
                let update = waitForUpdate(wrapper, NativeEditor, 1);
                clickCell(1);
                simulateKeyPressOnCell(1, { code: 'Enter', editorInfo: undefined });
                await update;

                // The 2nd cell should be focused
                assert.ok(isCellFocused(wrapper, 'NativeCell', 1));

                update = waitForMessage(ioc, InteractiveWindowMessages.ExecutionRendered);
                simulateKeyPressOnCell(1, { code: 'Enter', shiftKey: true, editorInfo: undefined });
                await update;
                wrapper.update();

                // Ensure cell was executed.
                verifyHtmlOnCell(wrapper, 'NativeCell', '<span>2</span>', 1);

                // The third cell should be selected.
                assert.ok(isCellSelected(wrapper, 'NativeCell', 2));

                // The third cell should not be focused
                assert.ok(!isCellFocused(wrapper, 'NativeCell', 2));

                // Shift+enter on the last cell, it should behave differently. It should be selected and focused

                // First focus the cell.
                update = waitForMessage(ioc, InteractiveWindowMessages.FocusedCellEditor);
                clickCell(2);
                simulateKeyPressOnCell(2, { code: 'Enter', editorInfo: undefined });
                await update;

                // The 3rd cell should be focused
                assert.ok(isCellFocused(wrapper, 'NativeCell', 2));

                update = waitForMessage(ioc, InteractiveWindowMessages.ExecutionRendered);
                simulateKeyPressOnCell(2, { code: 'Enter', shiftKey: true, editorInfo: undefined });
                await update;
                wrapper.update();

                // The fourth cell should be focused and not selected.
                assert.ok(!isCellSelected(wrapper, 'NativeCell', 3));

                // The fourth cell should be focused
                assert.ok(isCellFocused(wrapper, 'NativeCell', 3));
            });

            test("Pressing 'Ctrl+Enter' on a selected cell executes the cell and cell selection is not changed", async () => {
                const update = waitForMessage(ioc, InteractiveWindowMessages.ExecutionRendered);
                clickCell(1);
                simulateKeyPressOnCell(1, { code: 'Enter', ctrlKey: true, editorInfo: undefined });
                await update;

                // Ensure cell was executed.
                verifyHtmlOnCell(wrapper, 'NativeCell', '<span>2</span>', 1);

                // The first cell should be selected.
                assert.ok(isCellSelected(wrapper, 'NativeCell', 1));
            });

            test("Pressing 'Alt+Enter' on a selected cell adds a new cell below it", async () => {
                // Initially 3 cells.
                wrapper.update();
                assert.equal(wrapper.find('NativeCell').length, 3);

                const update = waitForMessage(ioc, InteractiveWindowMessages.FocusedCellEditor);
                clickCell(1);
                simulateKeyPressOnCell(1, { code: 'Enter', altKey: true, editorInfo: undefined });
                await update;

                // The second cell should be focused.
                assert.ok(isCellFocused(wrapper, 'NativeCell', 2));
                // There should be 4 cells.
                assert.equal(wrapper.find('NativeCell').length, 4);
            });

            test('Auto brackets work', async () => {
                wrapper.update();
                // Initially 3 cells.
                assert.equal(wrapper.find('NativeCell').length, 3);

                // Give focus
                let update = waitForUpdate(wrapper, NativeEditor, 1);
                clickCell(1);
                await update;
                update = waitForMessage(ioc, InteractiveWindowMessages.FocusedCellEditor);
                simulateKeyPressOnCell(1, { code: 'Enter', editorInfo: undefined });
                await update;

                // The first cell should be focused.
                assert.ok(isCellFocused(wrapper, 'NativeCell', 1));

                // Add cell
                await addCell(wrapper, ioc, '', false);
                assert.equal(wrapper.find('NativeCell').length, 4);

                // New cell should have focus
                assert.ok(isCellFocused(wrapper, 'NativeCell', 2));

                const editorEnzyme = getNativeFocusedEditor(wrapper);

                // Type in something with brackets
                typeCode(editorEnzyme, 'a(');

                // Verify cell content
                const reactEditor = editorEnzyme!.instance() as MonacoEditor;
                const editor = reactEditor.state.editor;
                if (editor) {
                    assert.equal(editor.getModel()!.getValue(), 'a()', 'Text does not have brackets');
                }
            });

            test('Navigating cells using up/down keys while focus is set to editor', async () => {
                wrapper.update();

                const firstCell = 0;
                const secondCell = 1;

                // Set focus to the first cell.
                let update = waitForUpdate(wrapper, NativeEditor, 1);
                clickCell(firstCell);
                await update;
                update = waitForMessage(ioc, InteractiveWindowMessages.FocusedCellEditor);
                simulateKeyPressOnCell(firstCell, { code: 'Enter' });
                await update;
                assert.ok(isCellFocused(wrapper, 'NativeCell', firstCell));

                // Now press the down arrow, and focus should go to the next cell.
                update = waitForMessage(ioc, InteractiveWindowMessages.FocusedCellEditor);
                let monacoEditor = getNativeFocusedEditor(wrapper)!.instance() as MonacoEditor;
                monacoEditor.getCurrentVisibleLine = () => 0;
                monacoEditor.getVisibleLineCount = () => 1;
                simulateKeyPressOnCell(firstCell, { code: 'ArrowDown' });
                await update;

                // The next cell must be focused, but not selected.
                assert.isFalse(isCellFocused(wrapper, 'NativeCell', firstCell), 'First new cell must not be focused');
                assert.isTrue(isCellFocused(wrapper, 'NativeCell', secondCell), 'Second new cell must be focused');
                assert.isFalse(isCellSelected(wrapper, 'NativeCell', firstCell), 'First new cell must not be selected');
                assert.isFalse(
                    isCellSelected(wrapper, 'NativeCell', secondCell),
                    'Second new cell must not be selected'
                );

                // Now press the up arrow, and focus should go back to the first cell.
                update = waitForMessage(ioc, InteractiveWindowMessages.FocusedCellEditor);
                monacoEditor = getNativeFocusedEditor(wrapper)!.instance() as MonacoEditor;
                monacoEditor.getCurrentVisibleLine = () => 0;
                monacoEditor.getVisibleLineCount = () => 1;
                simulateKeyPressOnCell(firstCell, { code: 'ArrowUp' });
                await update;

                // The first cell must be focused, but not selected.
                assert.isTrue(isCellFocused(wrapper, 'NativeCell', firstCell), 'First new cell must not be focused');
                assert.isFalse(isCellFocused(wrapper, 'NativeCell', secondCell), 'Second new cell must be focused');
                assert.isFalse(isCellSelected(wrapper, 'NativeCell', firstCell), 'First new cell must not be selected');
                assert.isFalse(
                    isCellSelected(wrapper, 'NativeCell', secondCell),
                    'Second new cell must not be selected'
                );
            });

            test("Pressing 'd' on a selected cell twice deletes the cell", async () => {
                // Initially 3 cells.
                wrapper.update();
                assert.equal(wrapper.find('NativeCell').length, 3);

                clickCell(2);
                simulateKeyPressOnCell(2, { code: 'd' });
                simulateKeyPressOnCell(2, { code: 'd' });

                // There should be 2 cells.
                assert.equal(wrapper.find('NativeCell').length, 2);
            });

            test("Pressing 'a' on a selected cell adds a cell at the current position", async () => {
                // Initially 3 cells.
                wrapper.update();
                assert.equal(wrapper.find('NativeCell').length, 3);

                // const secondCell = wrapper.find('NativeCell').at(1);

                clickCell(0);
                const update = waitForUpdate(wrapper, NativeEditor, 1);
                simulateKeyPressOnCell(0, { code: 'a' });
                await update;

                // There should be 4 cells.
                assert.equal(wrapper.find('NativeCell').length, 4);

                // Verify cell indexes of old items.
                verifyCellIndex(wrapper, 'div[id="NotebookImport#0"]', 1);
                verifyCellIndex(wrapper, 'div[id="NotebookImport#1"]', 2);
                verifyCellIndex(wrapper, 'div[id="NotebookImport#2"]', 3);
            });

            test("Pressing 'b' on a selected cell adds a cell after the current position", async () => {
                // Initially 3 cells.
                wrapper.update();
                assert.equal(wrapper.find('NativeCell').length, 3);

                clickCell(1);
                const update = waitForUpdate(wrapper, NativeEditor, 1);
                simulateKeyPressOnCell(1, { code: 'b' });
                await update;

                // There should be 4 cells.
                assert.equal(wrapper.find('NativeCell').length, 4);

                // Verify cell indexes of old items.
                verifyCellIndex(wrapper, 'div[id="NotebookImport#0"]', 0);
                verifyCellIndex(wrapper, 'div[id="NotebookImport#1"]', 1);
                verifyCellIndex(wrapper, 'div[id="NotebookImport#2"]', 3);
            });

            test('Toggle visibility of output', async () => {
                // First execute contents of last cell.
                let update = waitForMessage(ioc, InteractiveWindowMessages.ExecutionRendered);
                clickCell(2);
                simulateKeyPressOnCell(2, { code: 'Enter', ctrlKey: true, editorInfo: undefined });
                await update;

                // Ensure cell was executed.
                verifyHtmlOnCell(wrapper, 'NativeCell', '<span>3</span>', 2);

                // Hide the output
                update = waitForUpdate(wrapper, NativeEditor, 1);
                simulateKeyPressOnCell(2, { code: 'o' });
                await update;

                // Ensure cell output is hidden (looking for cell results will throw an exception).
                assert.throws(() => verifyHtmlOnCell(wrapper, 'NativeCell', '<span>3</span>', 2));

                // Display the output
                update = waitForUpdate(wrapper, NativeEditor, 1);
                simulateKeyPressOnCell(2, { code: 'o' });
                await update;

                // Ensure cell output is visible again.
                verifyHtmlOnCell(wrapper, 'NativeCell', '<span>3</span>', 2);
            });

            test("Toggle line numbers using the 'l' key", async () => {
                clickCell(1);

                const monacoEditorComponent = wrapper
                    .find(NativeCell)
                    .at(1)
                    .find(MonacoEditor)
                    .first();
                const editor = (monacoEditorComponent.instance().state as IMonacoEditorState).editor!;
                const optionsUpdated = sinon.spy(editor, 'updateOptions');

                // Display line numbers.
                simulateKeyPressOnCell(1, { code: 'l' });
                // Confirm monaco editor got updated with line numbers set to turned on.
                assert.equal(optionsUpdated.lastCall.args[0].lineNumbers, 'on');

                // toggle the display of line numbers.
                simulateKeyPressOnCell(1, { code: 'l' });
                // Confirm monaco editor got updated with line numbers set to turned ff.
                assert.equal(optionsUpdated.lastCall.args[0].lineNumbers, 'off');
            });

            test("Toggle markdown and code modes using 'y' and 'm' keys (cells should not be focused)", async () => {
                clickCell(1);
                // Switch to markdown
<<<<<<< HEAD
                let update = waitForMessage(ioc, CommonActionType.CHANGE_CELL_TYPE);
=======
                let update = waitForMessage(ioc, InteractiveWindowMessages.RemoveCell);
>>>>>>> bd9615ac
                simulateKeyPressOnCell(1, { code: 'm' });
                await update;

                // Monaco editor should be rendered and the cell should be markdown
                assert.ok(!isCellFocused(wrapper, 'NativeCell', 1), '1st cell is not focused');
                assert.ok(isCellMarkdown(wrapper, 'NativeCell', 1), '1st cell is not markdown');

                // Switch to code
<<<<<<< HEAD
                update = waitForMessage(ioc, CommonActionType.CHANGE_CELL_TYPE);
                simulateKeyPressOnCell(1, { code: 'y' });
                await update;

                assert.ok(!isCellFocused(wrapper, 'NativeCell', 1), '1st cell is not focused 2nd time');
                assert.ok(!isCellMarkdown(wrapper, 'NativeCell', 1), '1st cell is markdown second time');
            });

            test("Toggle markdown and code modes using 'y' and 'm' keys & ensure changes to cells is preserved", async () => {
                clickCell(1);
                // Switch to markdown
                let update = waitForMessage(ioc, CommonActionType.CHANGE_CELL_TYPE);
=======
                update = waitForMessage(ioc, InteractiveWindowMessages.InsertCell);
                simulateKeyPressOnCell(1, { code: 'y' });
                await update;

                assert.ok(!isCellFocused(wrapper, 'NativeCell', 1), '1st cell is not focused 2nd time');
                assert.ok(!isCellMarkdown(wrapper, 'NativeCell', 1), '1st cell is markdown second time');
            });
            test("Toggle markdown and code modes using 'y' and 'm' keys & ensure changes to cells is preserved", async () => {
                clickCell(1);
                // Switch to markdown
                let update = waitForMessage(ioc, InteractiveWindowMessages.RemoveCell);
>>>>>>> bd9615ac
                simulateKeyPressOnCell(1, { code: 'm' });
                await update;

                // Monaco editor should be rendered and the cell should be markdown
                assert.ok(!isCellFocused(wrapper, 'NativeCell', 1), '1st cell is not focused');
                assert.ok(isCellMarkdown(wrapper, 'NativeCell', 1), '1st cell is not markdown');

                // Focus the cell.
<<<<<<< HEAD
                update = waitForUpdate(wrapper, NativeEditor, 1);
=======
                update = waitForMessage(ioc, InteractiveWindowMessages.FocusedCellEditor);
>>>>>>> bd9615ac
                simulateKeyPressOnCell(1, { code: 'Enter', editorInfo: undefined });
                await update;

                assert.ok(isCellFocused(wrapper, 'NativeCell', 1));
                assert.equal(
                    wrapper
                        .find(NativeCell)
                        .at(1)
                        .find(MonacoEditor).length,
                    1
                );

                // Change the markdown
                let editor = getNativeFocusedEditor(wrapper);
                injectCode(editor, 'foo');

                // Switch back to code mode.
                // First lose focus
                update = waitForMessage(ioc, InteractiveWindowMessages.UnfocusedCellEditor);
                simulateKeyPressOnCell(1, { code: 'Escape' });
                await update;

                // Confirm markdown output is rendered
                assert.ok(!isCellFocused(wrapper, 'NativeCell', 1), '1st cell is focused');
                assert.ok(isCellMarkdown(wrapper, 'NativeCell', 1), '1st cell is not markdown');
                assert.equal(
                    wrapper
                        .find(NativeCell)
                        .at(1)
                        .find(MonacoEditor).length,
                    0
                );

                // Switch to code
<<<<<<< HEAD
                update = waitForMessage(ioc, CommonActionType.CHANGE_CELL_TYPE);
=======
                update = waitForMessage(ioc, InteractiveWindowMessages.InsertCell);
>>>>>>> bd9615ac
                simulateKeyPressOnCell(1, { code: 'y' });
                await update;

                assert.ok(!isCellFocused(wrapper, 'NativeCell', 1), '1st cell is not focused 2nd time');
                assert.ok(!isCellMarkdown(wrapper, 'NativeCell', 1), '1st cell is markdown second time');

                // Focus the cell.
<<<<<<< HEAD
                update = waitForUpdate(wrapper, NativeEditor, 1);
=======
                update = waitForMessage(ioc, InteractiveWindowMessages.FocusedCellEditor);
>>>>>>> bd9615ac
                simulateKeyPressOnCell(1, { code: 'Enter', editorInfo: undefined });
                await update;

                // Confirm editor still has the same text
                editor = getNativeFocusedEditor(wrapper);
                const monacoEditor = editor!.instance() as MonacoEditor;
                assert.equal('foo', monacoEditor.state.editor!.getValue(), 'Changing cell type lost input');
            });
<<<<<<< HEAD
=======

            test("Test undo using the key 'z'", async () => {
                clickCell(0);

                // Add, then undo, keep doing at least 3 times and confirm it works as expected.
                for (let i = 0; i < 3; i += 1) {
                    // Add a new cell
                    let update = waitForMessage(ioc, InteractiveWindowMessages.FocusedCellEditor);
                    simulateKeyPressOnCell(0, { code: 'a' });
                    await update;

                    // Wait a bit for the time out to try and set focus a second time (this will be
                    // fixed when we switch to redux)
                    await sleep(100);

                    // There should be 4 cells and first cell is focused.
                    assert.equal(isCellSelected(wrapper, 'NativeCell', 0), false);
                    assert.equal(isCellSelected(wrapper, 'NativeCell', 1), false);
                    assert.equal(isCellFocused(wrapper, 'NativeCell', 0), true);
                    assert.equal(isCellFocused(wrapper, 'NativeCell', 1), false);
                    assert.equal(wrapper.find('NativeCell').length, 4);

                    // Unfocus the cell
                    update = waitForUpdate(wrapper, NativeEditor, 1);
                    simulateKeyPressOnCell(0, { code: 'Escape' });
                    await update;
                    assert.equal(isCellSelected(wrapper, 'NativeCell', 0), true);

                    // Press 'ctrl+z'. This should do nothing
                    update = waitForUpdate(wrapper, NativeEditor, 1);
                    simulateKeyPressOnCell(0, { code: 'z', ctrlKey: true });
                    await waitForPromise(update, 100);

                    // There should be 4 cells and first cell is selected.
                    assert.equal(isCellSelected(wrapper, 'NativeCell', 0), true);
                    assert.equal(isCellSelected(wrapper, 'NativeCell', 1), false);
                    assert.equal(isCellFocused(wrapper, 'NativeCell', 0), false);
                    assert.equal(isCellFocused(wrapper, 'NativeCell', 1), false);
                    assert.equal(wrapper.find('NativeCell').length, 4);

                    // Press 'z' to undo.
                    update = waitForUpdate(wrapper, NativeEditor, 1);
                    simulateKeyPressOnCell(0, { code: 'z' });
                    await update;

                    // There should be 3 cells and first cell is selected & nothing focused.
                    assert.equal(isCellSelected(wrapper, 'NativeCell', 0), true);
                    assert.equal(isCellSelected(wrapper, 'NativeCell', 1), false);
                    assert.equal(wrapper.find('NativeCell').length, 3);

                    // Press 'shift+z' to redo
                    update = waitForUpdate(wrapper, NativeEditor, 1);
                    simulateKeyPressOnCell(0, { code: 'z', shiftKey: true });
                    await update;

                    // There should be 4 cells and first cell is selected.
                    assert.equal(isCellSelected(wrapper, 'NativeCell', 0), true);
                    assert.equal(isCellSelected(wrapper, 'NativeCell', 1), false);
                    assert.equal(isCellFocused(wrapper, 'NativeCell', 0), false);
                    assert.equal(isCellFocused(wrapper, 'NativeCell', 1), false);
                    assert.equal(wrapper.find('NativeCell').length, 4);

                    // Press 'z' to undo.
                    update = waitForUpdate(wrapper, NativeEditor, 1);
                    simulateKeyPressOnCell(0, { code: 'z' });
                    await update;

                    // There should be 3 cells and first cell is selected & nothing focused.
                    assert.equal(isCellSelected(wrapper, 'NativeCell', 0), true);
                    assert.equal(isCellSelected(wrapper, 'NativeCell', 1), false);
                    assert.equal(wrapper.find('NativeCell').length, 3);
                }
            });

            test("Test save using the key 'ctrl+s' on Windows", async () => {
                (window.navigator as any).platform = 'Win';
                clickCell(0);

                await addCell(wrapper, ioc, 'a=1\na', true);

                const notebookProvider = ioc.get<INotebookEditorProvider>(INotebookEditorProvider);
                const editor = notebookProvider.editors[0];
                assert.ok(editor, 'No editor when saving');
                const savedPromise = createDeferred();
                editor.saved(() => savedPromise.resolve());

                simulateKeyPressOnCell(1, { code: 's', ctrlKey: true });

                await waitForCondition(
                    () => savedPromise.promise.then(() => true).catch(() => false),
                    1_000,
                    'Timedout'
                );

                assert.ok(!editor!.isDirty, 'Editor should not be dirty after saving');
            });

            test("Test save using the key 'ctrl+s' on Mac", async () => {
                (window.navigator as any).platform = 'Mac';
                clickCell(0);

                await addCell(wrapper, ioc, 'a=1\na', true);

                const notebookProvider = ioc.get<INotebookEditorProvider>(INotebookEditorProvider);
                const editor = notebookProvider.editors[0];
                assert.ok(editor, 'No editor when saving');
                const savedPromise = createDeferred();
                editor.saved(() => savedPromise.resolve());

                simulateKeyPressOnCell(1, { code: 's', ctrlKey: true });

                await expect(
                    waitForCondition(() => savedPromise.promise.then(() => true).catch(() => false), 1_000, 'Timedout')
                ).to.eventually.be.rejected;
                assert.ok(editor!.isDirty, 'Editor be dirty as nothing got saved');
            });

            test("Test save using the key 'cmd+s' on a Mac", async () => {
                (window.navigator as any).platform = 'Mac';

                clickCell(0);

                await addCell(wrapper, ioc, 'a=1\na', true);

                const notebookProvider = ioc.get<INotebookEditorProvider>(INotebookEditorProvider);
                const editor = notebookProvider.editors[0];
                assert.ok(editor, 'No editor when saving');
                const savedPromise = createDeferred();
                editor.saved(() => savedPromise.resolve());

                simulateKeyPressOnCell(1, { code: 's', metaKey: true });

                await waitForCondition(
                    () => savedPromise.promise.then(() => true).catch(() => false),
                    1_000,
                    'Timedout'
                );

                assert.ok(!editor!.isDirty, 'Editor should not be dirty after saving');
            });
            test("Test save using the key 'cmd+s' on a Windows", async () => {
                (window.navigator as any).platform = 'Win';

                clickCell(0);

                await addCell(wrapper, ioc, 'a=1\na', true);

                const notebookProvider = ioc.get<INotebookEditorProvider>(INotebookEditorProvider);
                const editor = notebookProvider.editors[0];
                assert.ok(editor, 'No editor when saving');
                const savedPromise = createDeferred();
                editor.saved(() => savedPromise.resolve());

                // CMD+s won't work on Windows.
                simulateKeyPressOnCell(1, { code: 's', metaKey: true });

                await expect(
                    waitForCondition(() => savedPromise.promise.then(() => true).catch(() => false), 1_000, 'Timedout')
                ).to.eventually.be.rejected;
                assert.ok(editor!.isDirty, 'Editor be dirty as nothing got saved');
            });
        });

        suite('Auto Save', () => {
            let windowStateChangeHandlers: ((e: WindowState) => any)[] = [];
            setup(async function() {
                initIoc();

                windowStateChangeHandlers = [];
                // Keep track of all handlers for the onDidChangeWindowState event.
                ioc.applicationShell
                    .setup(app => app.onDidChangeWindowState(TypeMoq.It.isAny()))
                    .callback(cb => windowStateChangeHandlers.push(cb));

                // tslint:disable-next-line: no-invalid-this
                await setupFunction.call(this);
            });
            teardown(() => sinon.restore());

            /**
             * Make some kind of a change to the notebook.
             *
             * @param {number} cellIndex
             */
            async function modifyNotebook() {
                // (Add a cell into the UI)
                await addCell(wrapper, ioc, 'a', false);
            }

            test('Auto save notebook every 1s', async () => {
                // Configure notebook to save automatically ever 1s.
                when(ioc.mockedWorkspaceConfig.get('autoSave', 'off')).thenReturn('afterDelay');
                when(ioc.mockedWorkspaceConfig.get<number>('autoSaveDelay', anything())).thenReturn(1_000);
                ioc.forceSettingsChanged(ioc.getSettings().pythonPath);

                /**
                 * Make some changes to a cell of a notebook, then verify the notebook is auto saved.
                 *
                 * @param {number} cellIndex
                 */
                async function makeChangesAndConfirmFileIsUpdated() {
                    const notebookFileContents = await fs.readFile(notebookFile.filePath, 'utf8');
                    const dirtyPromise = waitForMessage(ioc, InteractiveWindowMessages.NotebookDirty);
                    const cleanPromise = waitForMessage(ioc, InteractiveWindowMessages.NotebookClean);

                    await modifyNotebook();
                    await dirtyPromise;

                    // At this point a message should be sent to extension asking it to save.
                    // After the save, the extension should send a message to react letting it know that it was saved successfully.
                    await cleanPromise;

                    // Confirm file has been updated as well.
                    const newFileContents = await fs.readFile(notebookFile.filePath, 'utf8');
                    assert.notEqual(newFileContents, notebookFileContents);
                }

                // Make changes & validate (try a couple of times).
                await makeChangesAndConfirmFileIsUpdated();
                await makeChangesAndConfirmFileIsUpdated();
                await makeChangesAndConfirmFileIsUpdated();
            });

            test('File saved with same format', async () => {
                // Configure notebook to save automatically ever 1s.
                when(ioc.mockedWorkspaceConfig.get('autoSave', 'off')).thenReturn('afterDelay');
                when(ioc.mockedWorkspaceConfig.get<number>('autoSaveDelay', anything())).thenReturn(2_000);
                ioc.forceSettingsChanged(ioc.getSettings().pythonPath);
                const notebookFileContents = await fs.readFile(notebookFile.filePath, 'utf8');
                const dirtyPromise = waitForMessage(ioc, InteractiveWindowMessages.NotebookDirty);
                const cleanPromise = waitForMessage(ioc, InteractiveWindowMessages.NotebookClean);

                await modifyNotebook();
                await dirtyPromise;

                // At this point a message should be sent to extension asking it to save.
                // After the save, the extension should send a message to react letting it know that it was saved successfully.
                await cleanPromise;

                // Confirm file is not the same. There should be a single cell that's been added
                const newFileContents = await fs.readFile(notebookFile.filePath, 'utf8');
                assert.notEqual(newFileContents, notebookFileContents);
                assert.equal(newFileContents, addedJSONFile);
            });

            test('Should not auto save notebook, ever', async () => {
                const notebookFileContents = await fs.readFile(notebookFile.filePath, 'utf8');

                // Configure notebook to to never save.
                when(ioc.mockedWorkspaceConfig.get('autoSave', 'off')).thenReturn('off');
                when(ioc.mockedWorkspaceConfig.get<number>('autoSaveDelay', anything())).thenReturn(1000);
                // Update the settings and wait for the component to receive it and process it.
                const promise = waitForMessage(ioc, InteractiveWindowMessages.SettingsUpdated);
                ioc.forceSettingsChanged(ioc.getSettings().pythonPath, {
                    ...defaultDataScienceSettings(),
                    showCellInputCode: false
                });
                await promise;

                const dirtyPromise = waitForMessage(ioc, InteractiveWindowMessages.NotebookDirty);
                const cleanPromise = waitForMessage(ioc, InteractiveWindowMessages.NotebookClean, { timeoutMs: 5_000 });

                await modifyNotebook();
                await dirtyPromise;

                // Now that the notebook is dirty, change the active editor.
                const docManager = ioc.get<IDocumentManager>(IDocumentManager) as MockDocumentManager;
                docManager.didChangeActiveTextEditorEmitter.fire();
                // Also, send notification about changes to window state.
                windowStateChangeHandlers.forEach(item => item({ focused: false }));
                windowStateChangeHandlers.forEach(item => item({ focused: true }));

                // Confirm the message is not clean, trying to wait for it to get saved will timeout (i.e. rejected).
                await expect(cleanPromise).to.eventually.be.rejected;
                // Confirm file has not been updated as well.
                assert.equal(await fs.readFile(notebookFile.filePath, 'utf8'), notebookFileContents);
            }).timeout(10_000);

            async function testAutoSavingWhenEditorFocusChanges(newEditor: TextEditor | undefined) {
                const notebookFileContents = await fs.readFile(notebookFile.filePath, 'utf8');
                const dirtyPromise = waitForMessage(ioc, InteractiveWindowMessages.NotebookDirty);
                const cleanPromise = waitForMessage(ioc, InteractiveWindowMessages.NotebookClean);

                await modifyNotebook();
                await dirtyPromise;

                // Configure notebook to save when active editor changes.
                when(ioc.mockedWorkspaceConfig.get('autoSave', 'off')).thenReturn('onFocusChange');
                ioc.forceSettingsChanged(ioc.getSettings().pythonPath);

                // Now that the notebook is dirty, change the active editor.
                const docManager = ioc.get<IDocumentManager>(IDocumentManager) as MockDocumentManager;
                docManager.didChangeActiveTextEditorEmitter.fire(newEditor);

                // At this point a message should be sent to extension asking it to save.
                // After the save, the extension should send a message to react letting it know that it was saved successfully.
                await cleanPromise;

                // Confirm file has been updated as well.
                assert.notEqual(await fs.readFile(notebookFile.filePath, 'utf8'), notebookFileContents);
            }

            test('Auto save notebook when focus changes from active editor to none', () =>
                testAutoSavingWhenEditorFocusChanges(undefined));

            test('Auto save notebook when focus changes from active editor to something else', () =>
                testAutoSavingWhenEditorFocusChanges(TypeMoq.Mock.ofType<TextEditor>().object));

            test('Should not auto save notebook when active editor changes', async () => {
                const notebookFileContents = await fs.readFile(notebookFile.filePath, 'utf8');
                const dirtyPromise = waitForMessage(ioc, InteractiveWindowMessages.NotebookDirty);
                const cleanPromise = waitForMessage(ioc, InteractiveWindowMessages.NotebookClean, { timeoutMs: 5_000 });

                await modifyNotebook();
                await dirtyPromise;

                // Configure notebook to save when window state changes.
                when(ioc.mockedWorkspaceConfig.get('autoSave', 'off')).thenReturn('onWindowChange');
                ioc.forceSettingsChanged(ioc.getSettings().pythonPath);

                // Now that the notebook is dirty, change the active editor.
                // This should not trigger a save of notebook (as its configured to save only when window state changes).
                const docManager = ioc.get<IDocumentManager>(IDocumentManager) as MockDocumentManager;
                docManager.didChangeActiveTextEditorEmitter.fire();

                // Confirm the message is not clean, trying to wait for it to get saved will timeout (i.e. rejected).
                await expect(cleanPromise).to.eventually.be.rejected;
                // Confirm file has not been updated as well.
                assert.equal(await fs.readFile(notebookFile.filePath, 'utf8'), notebookFileContents);
            }).timeout(10_000);

            async function testAutoSavingWithChangesToWindowState(focused: boolean) {
                const notebookFileContents = await fs.readFile(notebookFile.filePath, 'utf8');
                const dirtyPromise = waitForMessage(ioc, InteractiveWindowMessages.NotebookDirty);
                const cleanPromise = waitForMessage(ioc, InteractiveWindowMessages.NotebookClean);

                await modifyNotebook();
                await dirtyPromise;

                // Configure notebook to save when active editor changes.
                when(ioc.mockedWorkspaceConfig.get('autoSave', 'off')).thenReturn('onWindowChange');
                ioc.forceSettingsChanged(ioc.getSettings().pythonPath);

                // Now that the notebook is dirty, send notification about changes to window state.
                windowStateChangeHandlers.forEach(item => item({ focused }));

                // At this point a message should be sent to extension asking it to save.
                // After the save, the extension should send a message to react letting it know that it was saved successfully.
                await cleanPromise;

                // Confirm file has been updated as well.
                assert.notEqual(await fs.readFile(notebookFile.filePath, 'utf8'), notebookFileContents);
            }

            test('Auto save notebook when window state changes to being not focused', async () =>
                testAutoSavingWithChangesToWindowState(false));
            test('Auto save notebook when window state changes to being focused', async () =>
                testAutoSavingWithChangesToWindowState(true));

            test('Should not auto save notebook when window state changes', async () => {
                const notebookFileContents = await fs.readFile(notebookFile.filePath, 'utf8');
                const dirtyPromise = waitForMessage(ioc, InteractiveWindowMessages.NotebookDirty);
                const cleanPromise = waitForMessage(ioc, InteractiveWindowMessages.NotebookClean, { timeoutMs: 5_000 });

                await modifyNotebook();
                await dirtyPromise;

                // Configure notebook to save when active editor changes.
                when(ioc.mockedWorkspaceConfig.get('autoSave', 'off')).thenReturn('onFocusChange');
                ioc.forceSettingsChanged(ioc.getSettings().pythonPath);

                // Now that the notebook is dirty, change window state.
                // This should not trigger a save of notebook (as its configured to save only when focus is changed).
                windowStateChangeHandlers.forEach(item => item({ focused: false }));
                windowStateChangeHandlers.forEach(item => item({ focused: true }));

                // Confirm the message is not clean, trying to wait for it to get saved will timeout (i.e. rejected).
                await expect(cleanPromise).to.eventually.be.rejected;
                // Confirm file has not been updated as well.
                assert.equal(await fs.readFile(notebookFile.filePath, 'utf8'), notebookFileContents);
            }).timeout(10_000);
>>>>>>> bd9615ac
        });

        const oldJson: nbformat.INotebookContent = {
            nbformat: 4,
            nbformat_minor: 2,
            cells: [
                {
                    cell_type: 'code',
                    execution_count: 1,
                    metadata: {
                        collapsed: true
                    },
                    outputs: [
                        {
                            data: {
                                'text/plain': ['1']
                            },
                            output_type: 'execute_result',
                            execution_count: 1,
                            metadata: {}
                        }
                    ],
                    source: ['a=1\n', 'a']
                },
                {
                    cell_type: 'code',
                    execution_count: 2,
                    metadata: {},
                    outputs: [
                        {
                            data: {
                                'text/plain': ['2']
                            },
                            output_type: 'execute_result',
                            execution_count: 2,
                            metadata: {}
                        }
                    ],
                    source: ['b=2\n', 'b']
                },
                {
                    cell_type: 'code',
                    execution_count: 3,
                    metadata: {},
                    outputs: [
                        {
                            data: {
                                'text/plain': ['3']
                            },
                            output_type: 'execute_result',
                            execution_count: 3,
                            metadata: {}
                        }
                    ],
                    source: ['c=3\n', 'c']
                }
            ],
            metadata: {
                orig_nbformat: 4,
                kernelspec: {
                    display_name: 'JUNK',
                    name: 'JUNK'
                },
                language_info: {
                    name: 'python',
                    version: '1.2.3'
                }
            }
        };

        suite('Update Metadata', () => {
            setup(async function() {
                initIoc();
                // tslint:disable-next-line: no-invalid-this
                await setupFunction.call(this, JSON.stringify(oldJson));
            });

            test('Update notebook metadata on execution', async () => {
                const notebookProvider = ioc.get<INotebookEditorProvider>(INotebookEditorProvider);
                const editor = notebookProvider.editors[0];
                assert.ok(editor, 'No editor when saving');

                // add cells, run them and save
                await addCell(wrapper, ioc, 'a=1\na');
                const runAllButton = findButton(wrapper, NativeEditor, 0);
                const threeCellsUpdated = waitForMessage(ioc, InteractiveWindowMessages.ExecutionRendered, {
                    numberOfTimes: 3
                });
                await waitForMessageResponse(ioc, () => runAllButton!.simulate('click'));
                await threeCellsUpdated;

                const saveButton = findButton(wrapper, NativeEditor, 8);
                const saved = waitForMessage(ioc, InteractiveWindowMessages.NotebookClean);
                await waitForMessageResponse(ioc, () => saveButton!.simulate('click'));
                await saved;

                // the file has output and execution count
                const fileContent = await fs.readFile(notebookFile.filePath, 'utf8');
                const fileObject = JSON.parse(fileContent);

                // First cell should still have the 'collapsed' metadata
                assert.ok(fileObject.cells[0].metadata.collapsed, 'Metadata erased during execution');

                // The version should be updated to something not "1.2.3"
                assert.notEqual(fileObject.metadata.language_info.version, '1.2.3');

                // Some tests don't have a kernelspec, in which case we should remove it
                // If there is a spec, we should update the name and display name
                const isRollingBuild = process.env ? process.env.VSCODE_PYTHON_ROLLING !== undefined : false;
                if (isRollingBuild && fileObject.metadata.kernelspec) {
                    assert.notEqual(fileObject.metadata.kernelspec.display_name, 'JUNK');
                    assert.notEqual(fileObject.metadata.kernelspec.name, 'JUNK');
                }
            });
        });

        suite('Clear Outputs', () => {
            setup(async function() {
                initIoc();
                // tslint:disable-next-line: no-invalid-this
                await setupFunction.call(this, JSON.stringify(oldJson));
            });

            function verifyExecutionCount(cellIndex: number, executionCountContent: string) {
                assert.equal(
                    wrapper
                        .find(ExecutionCount)
                        .at(cellIndex)
                        .props().count,
                    executionCountContent
                );
            }

            test('Clear Outputs in WebView', async () => {
                const runAllButton = findButton(wrapper, NativeEditor, 0);
                const threeCellsUpdated = waitForMessage(ioc, InteractiveWindowMessages.ExecutionRendered, {
                    numberOfTimes: 3
                });
                await waitForMessageResponse(ioc, () => runAllButton!.simulate('click'));
                await threeCellsUpdated;

                verifyExecutionCount(0, '1');
                verifyExecutionCount(1, '2');
                verifyExecutionCount(2, '3');

                // Press clear all outputs
                const clearAllOutput = waitForMessage(ioc, InteractiveWindowMessages.ClearAllOutputs);
                const clearAllOutputButton = findButton(wrapper, NativeEditor, 6);
                await waitForMessageResponse(ioc, () => clearAllOutputButton!.simulate('click'));
                await clearAllOutput;

                verifyExecutionCount(0, '-');
                verifyExecutionCount(1, '-');
                verifyExecutionCount(2, '-');
            });

            test('Clear execution_count and outputs in notebook', async () => {
                const notebookProvider = ioc.get<INotebookEditorProvider>(INotebookEditorProvider);
                const editor = notebookProvider.editors[0];
<<<<<<< HEAD
                assert.ok(editor, 'No editor when saving');
=======
                const metadataUpdatedPromise = createDeferred();
                const disposeMetadataUpdated = editor.metadataUpdated(() => metadataUpdatedPromise.resolve());

>>>>>>> bd9615ac
                // add cells, run them and save
                // await addCell(wrapper, ioc, 'a=1\na');
                const runAllButton = findButton(wrapper, NativeEditor, 0);
                const threeCellsUpdated = waitForMessage(ioc, InteractiveWindowMessages.ExecutionRendered, {
                    numberOfTimes: 3
                });
                await waitForMessageResponse(ioc, () => runAllButton!.simulate('click'));
<<<<<<< HEAD

                const saveButton = findButton(wrapper, NativeEditor, 8);
                let saved = waitForMessage(ioc, InteractiveWindowMessages.NotebookClean);
                await waitForMessageResponse(ioc, () => saveButton!.simulate('click'));
                await saved;
=======
                await threeCellsUpdated;
>>>>>>> bd9615ac

                // Make sure metadata has updated before we save
                await metadataUpdatedPromise.promise;
                disposeMetadataUpdated.dispose();

<<<<<<< HEAD
                // press clear all outputs, and save
                const clearAllOutputButton = findButton(wrapper, NativeEditor, 6);
                await waitForMessageResponse(ioc, () => clearAllOutputButton!.simulate('click'));

                saved = waitForMessage(ioc, InteractiveWindowMessages.NotebookClean);
                await waitForMessageResponse(ioc, () => saveButton!.simulate('click'));
                await saved;
=======
                let savedPromise = createDeferred();
                let disposeSaved = editor.saved(() => savedPromise.resolve());
                simulateKeyPressOnCell(1, { code: 's', ctrlKey: true });
                await savedPromise.promise;
                disposeSaved.dispose();

                // Verify extension count is in the cells.
                let nb = JSON.parse(await fs.readFile(notebookFile.filePath, 'utf8')) as nbformat.INotebookContent;
                assert.equal(nb.cells[0].execution_count, 1);
                assert.equal(nb.cells[1].execution_count, 2);
                assert.equal(nb.cells[2].execution_count, 3);
                expect(nb.cells[0].outputs).to.be.lengthOf(1);
                expect(nb.cells[1].outputs).to.be.lengthOf(1);
                expect(nb.cells[2].outputs).to.be.lengthOf(1);

                // Press clear all outputs
                const clearAllOutput = waitForMessage(ioc, InteractiveWindowMessages.ClearAllOutputs);
                const clearAllOutputButton = findButton(wrapper, NativeEditor, 6);
                await waitForMessageResponse(ioc, () => clearAllOutputButton!.simulate('click'));
                await clearAllOutput;

                // Save, at this point.
                savedPromise = createDeferred();
                disposeSaved = editor.saved(() => savedPromise.resolve());
                simulateKeyPressOnCell(1, { code: 's', ctrlKey: true });
                await savedPromise.promise;
                disposeSaved.dispose();
>>>>>>> bd9615ac

                nb = JSON.parse(await fs.readFile(notebookFile.filePath, 'utf8')) as nbformat.INotebookContent;
                assert.equal(nb.cells[0].execution_count, null);
                assert.equal(nb.cells[1].execution_count, null);
                assert.equal(nb.cells[2].execution_count, null);
                expect(nb.cells[0].outputs).to.be.lengthOf(0);
                expect(nb.cells[1].outputs).to.be.lengthOf(0);
                expect(nb.cells[2].outputs).to.be.lengthOf(0);
            });
        });
    });
});<|MERGE_RESOLUTION|>--- conflicted
+++ resolved
@@ -29,11 +29,7 @@
 } from '../../client/datascience/types';
 import { PythonInterpreter } from '../../client/interpreter/contracts';
 import { Editor } from '../../datascience-ui/interactive-common/editor';
-<<<<<<< HEAD
 import { CommonActionType } from '../../datascience-ui/interactive-common/redux/reducers/types';
-=======
-import { ExecutionCount } from '../../datascience-ui/interactive-common/executionCount';
->>>>>>> bd9615ac
 import { NativeCell } from '../../datascience-ui/native-editor/nativeCell';
 import { NativeEditor } from '../../datascience-ui/native-editor/nativeEditor';
 import { IKeyboardEvent } from '../../datascience-ui/react-common/event';
@@ -75,6 +71,7 @@
     waitForMessage,
     waitForMessageResponse
 } from './testHelpers';
+import { ExecutionCount } from '../../datascience-ui/interactive-common/executionCount';
 
 use(chaiAsPromised);
 
@@ -160,21 +157,12 @@
                 // Create an editor so something is listening to messages
                 await createNewEditor(ioc);
 
-<<<<<<< HEAD
-                const badPanda = dedent`import pandas as pd
-                    df = pd.read("${escapePath(path.join(srcDirectory(), 'DefaultSalesReport.csv'))}")
-                    df.head()`;
-                const goodPanda = dedent`import pandas as pd
-                    df = pd.read_csv("${escapePath(path.join(srcDirectory(), 'DefaultSalesReport.csv'))}")
-                    df.head()`;
-=======
                 const badPanda = `import pandas as pd
 df = pd.read("${escapePath(path.join(srcDirectory(), 'DefaultSalesReport.csv'))}")
 df.head()`;
                 const goodPanda = `import pandas as pd
 df = pd.read_csv("${escapePath(path.join(srcDirectory(), 'DefaultSalesReport.csv'))}")
 df.head()`;
->>>>>>> bd9615ac
                 const matPlotLib =
                     'import matplotlib.pyplot as plt\r\nimport numpy as np\r\nx = np.linspace(0,20,100)\r\nplt.plot(x, np.sin(x))\r\nplt.show()';
                 const matPlotLibResults = 'img';
@@ -529,19 +517,12 @@
                 let editor = await openEditor(ioc, JSON.stringify(notebook));
 
                 // Run everything
-<<<<<<< HEAD
-                let renderAll = waitForMessage(ioc, InteractiveWindowMessages.ExecutionRendered, { numberOfTimes: 3 });
-                let runAllButton = findButton(wrapper, NativeEditor, 0);
-                await waitForMessageResponse(ioc, () => runAllButton!.simulate('click'));
-                await renderAll;
-=======
                 let threeCellsUpdated = waitForMessage(ioc, InteractiveWindowMessages.ExecutionRendered, {
                     numberOfTimes: 3
                 });
                 let runAllButton = findButton(wrapper, NativeEditor, 0);
                 await waitForMessageResponse(ioc, () => runAllButton!.simulate('click'));
                 await threeCellsUpdated;
->>>>>>> bd9615ac
 
                 // Close editor. Should still have the server up
                 await closeNotebook(editor, wrapper);
@@ -561,11 +542,7 @@
                 runAllButton = findButton(newWrapper!, NativeEditor, 0);
                 renderAll = waitForMessage(ioc, InteractiveWindowMessages.ExecutionRendered, { numberOfTimes: 3 });
                 await waitForMessageResponse(ioc, () => runAllButton!.simulate('click'));
-<<<<<<< HEAD
-                await renderAll;
-=======
                 await threeCellsUpdated;
->>>>>>> bd9615ac
                 verifyHtmlOnCell(newWrapper!, 'NativeCell', `1`, 0);
             },
             () => {
@@ -886,11 +863,7 @@
                 clickCell(0);
 
                 // Switch to markdown
-<<<<<<< HEAD
                 let update = waitForMessage(ioc, CommonActionType.CHANGE_CELL_TYPE);
-=======
-                let update = waitForMessage(ioc, InteractiveWindowMessages.RemoveCell);
->>>>>>> bd9615ac
                 simulateKeyPressOnCell(0, { code: 'm' });
                 await update;
 
@@ -899,11 +872,7 @@
                 assert.ok(isCellMarkdown(wrapper, 'NativeCell', 0));
 
                 // Focus the cell.
-<<<<<<< HEAD
-                update = waitForUpdate(wrapper, NativeEditor, 1);
-=======
                 update = waitForMessage(ioc, InteractiveWindowMessages.FocusedCellEditor);
->>>>>>> bd9615ac
                 simulateKeyPressOnCell(0, { code: 'Enter', editorInfo: undefined });
                 await update;
 
@@ -1464,11 +1433,7 @@
             test("Toggle markdown and code modes using 'y' and 'm' keys (cells should not be focused)", async () => {
                 clickCell(1);
                 // Switch to markdown
-<<<<<<< HEAD
                 let update = waitForMessage(ioc, CommonActionType.CHANGE_CELL_TYPE);
-=======
-                let update = waitForMessage(ioc, InteractiveWindowMessages.RemoveCell);
->>>>>>> bd9615ac
                 simulateKeyPressOnCell(1, { code: 'm' });
                 await update;
 
@@ -1477,7 +1442,6 @@
                 assert.ok(isCellMarkdown(wrapper, 'NativeCell', 1), '1st cell is not markdown');
 
                 // Switch to code
-<<<<<<< HEAD
                 update = waitForMessage(ioc, CommonActionType.CHANGE_CELL_TYPE);
                 simulateKeyPressOnCell(1, { code: 'y' });
                 await update;
@@ -1490,19 +1454,6 @@
                 clickCell(1);
                 // Switch to markdown
                 let update = waitForMessage(ioc, CommonActionType.CHANGE_CELL_TYPE);
-=======
-                update = waitForMessage(ioc, InteractiveWindowMessages.InsertCell);
-                simulateKeyPressOnCell(1, { code: 'y' });
-                await update;
-
-                assert.ok(!isCellFocused(wrapper, 'NativeCell', 1), '1st cell is not focused 2nd time');
-                assert.ok(!isCellMarkdown(wrapper, 'NativeCell', 1), '1st cell is markdown second time');
-            });
-            test("Toggle markdown and code modes using 'y' and 'm' keys & ensure changes to cells is preserved", async () => {
-                clickCell(1);
-                // Switch to markdown
-                let update = waitForMessage(ioc, InteractiveWindowMessages.RemoveCell);
->>>>>>> bd9615ac
                 simulateKeyPressOnCell(1, { code: 'm' });
                 await update;
 
@@ -1511,11 +1462,7 @@
                 assert.ok(isCellMarkdown(wrapper, 'NativeCell', 1), '1st cell is not markdown');
 
                 // Focus the cell.
-<<<<<<< HEAD
-                update = waitForUpdate(wrapper, NativeEditor, 1);
-=======
                 update = waitForMessage(ioc, InteractiveWindowMessages.FocusedCellEditor);
->>>>>>> bd9615ac
                 simulateKeyPressOnCell(1, { code: 'Enter', editorInfo: undefined });
                 await update;
 
@@ -1550,11 +1497,7 @@
                 );
 
                 // Switch to code
-<<<<<<< HEAD
                 update = waitForMessage(ioc, CommonActionType.CHANGE_CELL_TYPE);
-=======
-                update = waitForMessage(ioc, InteractiveWindowMessages.InsertCell);
->>>>>>> bd9615ac
                 simulateKeyPressOnCell(1, { code: 'y' });
                 await update;
 
@@ -1562,11 +1505,7 @@
                 assert.ok(!isCellMarkdown(wrapper, 'NativeCell', 1), '1st cell is markdown second time');
 
                 // Focus the cell.
-<<<<<<< HEAD
-                update = waitForUpdate(wrapper, NativeEditor, 1);
-=======
                 update = waitForMessage(ioc, InteractiveWindowMessages.FocusedCellEditor);
->>>>>>> bd9615ac
                 simulateKeyPressOnCell(1, { code: 'Enter', editorInfo: undefined });
                 await update;
 
@@ -1575,390 +1514,6 @@
                 const monacoEditor = editor!.instance() as MonacoEditor;
                 assert.equal('foo', monacoEditor.state.editor!.getValue(), 'Changing cell type lost input');
             });
-<<<<<<< HEAD
-=======
-
-            test("Test undo using the key 'z'", async () => {
-                clickCell(0);
-
-                // Add, then undo, keep doing at least 3 times and confirm it works as expected.
-                for (let i = 0; i < 3; i += 1) {
-                    // Add a new cell
-                    let update = waitForMessage(ioc, InteractiveWindowMessages.FocusedCellEditor);
-                    simulateKeyPressOnCell(0, { code: 'a' });
-                    await update;
-
-                    // Wait a bit for the time out to try and set focus a second time (this will be
-                    // fixed when we switch to redux)
-                    await sleep(100);
-
-                    // There should be 4 cells and first cell is focused.
-                    assert.equal(isCellSelected(wrapper, 'NativeCell', 0), false);
-                    assert.equal(isCellSelected(wrapper, 'NativeCell', 1), false);
-                    assert.equal(isCellFocused(wrapper, 'NativeCell', 0), true);
-                    assert.equal(isCellFocused(wrapper, 'NativeCell', 1), false);
-                    assert.equal(wrapper.find('NativeCell').length, 4);
-
-                    // Unfocus the cell
-                    update = waitForUpdate(wrapper, NativeEditor, 1);
-                    simulateKeyPressOnCell(0, { code: 'Escape' });
-                    await update;
-                    assert.equal(isCellSelected(wrapper, 'NativeCell', 0), true);
-
-                    // Press 'ctrl+z'. This should do nothing
-                    update = waitForUpdate(wrapper, NativeEditor, 1);
-                    simulateKeyPressOnCell(0, { code: 'z', ctrlKey: true });
-                    await waitForPromise(update, 100);
-
-                    // There should be 4 cells and first cell is selected.
-                    assert.equal(isCellSelected(wrapper, 'NativeCell', 0), true);
-                    assert.equal(isCellSelected(wrapper, 'NativeCell', 1), false);
-                    assert.equal(isCellFocused(wrapper, 'NativeCell', 0), false);
-                    assert.equal(isCellFocused(wrapper, 'NativeCell', 1), false);
-                    assert.equal(wrapper.find('NativeCell').length, 4);
-
-                    // Press 'z' to undo.
-                    update = waitForUpdate(wrapper, NativeEditor, 1);
-                    simulateKeyPressOnCell(0, { code: 'z' });
-                    await update;
-
-                    // There should be 3 cells and first cell is selected & nothing focused.
-                    assert.equal(isCellSelected(wrapper, 'NativeCell', 0), true);
-                    assert.equal(isCellSelected(wrapper, 'NativeCell', 1), false);
-                    assert.equal(wrapper.find('NativeCell').length, 3);
-
-                    // Press 'shift+z' to redo
-                    update = waitForUpdate(wrapper, NativeEditor, 1);
-                    simulateKeyPressOnCell(0, { code: 'z', shiftKey: true });
-                    await update;
-
-                    // There should be 4 cells and first cell is selected.
-                    assert.equal(isCellSelected(wrapper, 'NativeCell', 0), true);
-                    assert.equal(isCellSelected(wrapper, 'NativeCell', 1), false);
-                    assert.equal(isCellFocused(wrapper, 'NativeCell', 0), false);
-                    assert.equal(isCellFocused(wrapper, 'NativeCell', 1), false);
-                    assert.equal(wrapper.find('NativeCell').length, 4);
-
-                    // Press 'z' to undo.
-                    update = waitForUpdate(wrapper, NativeEditor, 1);
-                    simulateKeyPressOnCell(0, { code: 'z' });
-                    await update;
-
-                    // There should be 3 cells and first cell is selected & nothing focused.
-                    assert.equal(isCellSelected(wrapper, 'NativeCell', 0), true);
-                    assert.equal(isCellSelected(wrapper, 'NativeCell', 1), false);
-                    assert.equal(wrapper.find('NativeCell').length, 3);
-                }
-            });
-
-            test("Test save using the key 'ctrl+s' on Windows", async () => {
-                (window.navigator as any).platform = 'Win';
-                clickCell(0);
-
-                await addCell(wrapper, ioc, 'a=1\na', true);
-
-                const notebookProvider = ioc.get<INotebookEditorProvider>(INotebookEditorProvider);
-                const editor = notebookProvider.editors[0];
-                assert.ok(editor, 'No editor when saving');
-                const savedPromise = createDeferred();
-                editor.saved(() => savedPromise.resolve());
-
-                simulateKeyPressOnCell(1, { code: 's', ctrlKey: true });
-
-                await waitForCondition(
-                    () => savedPromise.promise.then(() => true).catch(() => false),
-                    1_000,
-                    'Timedout'
-                );
-
-                assert.ok(!editor!.isDirty, 'Editor should not be dirty after saving');
-            });
-
-            test("Test save using the key 'ctrl+s' on Mac", async () => {
-                (window.navigator as any).platform = 'Mac';
-                clickCell(0);
-
-                await addCell(wrapper, ioc, 'a=1\na', true);
-
-                const notebookProvider = ioc.get<INotebookEditorProvider>(INotebookEditorProvider);
-                const editor = notebookProvider.editors[0];
-                assert.ok(editor, 'No editor when saving');
-                const savedPromise = createDeferred();
-                editor.saved(() => savedPromise.resolve());
-
-                simulateKeyPressOnCell(1, { code: 's', ctrlKey: true });
-
-                await expect(
-                    waitForCondition(() => savedPromise.promise.then(() => true).catch(() => false), 1_000, 'Timedout')
-                ).to.eventually.be.rejected;
-                assert.ok(editor!.isDirty, 'Editor be dirty as nothing got saved');
-            });
-
-            test("Test save using the key 'cmd+s' on a Mac", async () => {
-                (window.navigator as any).platform = 'Mac';
-
-                clickCell(0);
-
-                await addCell(wrapper, ioc, 'a=1\na', true);
-
-                const notebookProvider = ioc.get<INotebookEditorProvider>(INotebookEditorProvider);
-                const editor = notebookProvider.editors[0];
-                assert.ok(editor, 'No editor when saving');
-                const savedPromise = createDeferred();
-                editor.saved(() => savedPromise.resolve());
-
-                simulateKeyPressOnCell(1, { code: 's', metaKey: true });
-
-                await waitForCondition(
-                    () => savedPromise.promise.then(() => true).catch(() => false),
-                    1_000,
-                    'Timedout'
-                );
-
-                assert.ok(!editor!.isDirty, 'Editor should not be dirty after saving');
-            });
-            test("Test save using the key 'cmd+s' on a Windows", async () => {
-                (window.navigator as any).platform = 'Win';
-
-                clickCell(0);
-
-                await addCell(wrapper, ioc, 'a=1\na', true);
-
-                const notebookProvider = ioc.get<INotebookEditorProvider>(INotebookEditorProvider);
-                const editor = notebookProvider.editors[0];
-                assert.ok(editor, 'No editor when saving');
-                const savedPromise = createDeferred();
-                editor.saved(() => savedPromise.resolve());
-
-                // CMD+s won't work on Windows.
-                simulateKeyPressOnCell(1, { code: 's', metaKey: true });
-
-                await expect(
-                    waitForCondition(() => savedPromise.promise.then(() => true).catch(() => false), 1_000, 'Timedout')
-                ).to.eventually.be.rejected;
-                assert.ok(editor!.isDirty, 'Editor be dirty as nothing got saved');
-            });
-        });
-
-        suite('Auto Save', () => {
-            let windowStateChangeHandlers: ((e: WindowState) => any)[] = [];
-            setup(async function() {
-                initIoc();
-
-                windowStateChangeHandlers = [];
-                // Keep track of all handlers for the onDidChangeWindowState event.
-                ioc.applicationShell
-                    .setup(app => app.onDidChangeWindowState(TypeMoq.It.isAny()))
-                    .callback(cb => windowStateChangeHandlers.push(cb));
-
-                // tslint:disable-next-line: no-invalid-this
-                await setupFunction.call(this);
-            });
-            teardown(() => sinon.restore());
-
-            /**
-             * Make some kind of a change to the notebook.
-             *
-             * @param {number} cellIndex
-             */
-            async function modifyNotebook() {
-                // (Add a cell into the UI)
-                await addCell(wrapper, ioc, 'a', false);
-            }
-
-            test('Auto save notebook every 1s', async () => {
-                // Configure notebook to save automatically ever 1s.
-                when(ioc.mockedWorkspaceConfig.get('autoSave', 'off')).thenReturn('afterDelay');
-                when(ioc.mockedWorkspaceConfig.get<number>('autoSaveDelay', anything())).thenReturn(1_000);
-                ioc.forceSettingsChanged(ioc.getSettings().pythonPath);
-
-                /**
-                 * Make some changes to a cell of a notebook, then verify the notebook is auto saved.
-                 *
-                 * @param {number} cellIndex
-                 */
-                async function makeChangesAndConfirmFileIsUpdated() {
-                    const notebookFileContents = await fs.readFile(notebookFile.filePath, 'utf8');
-                    const dirtyPromise = waitForMessage(ioc, InteractiveWindowMessages.NotebookDirty);
-                    const cleanPromise = waitForMessage(ioc, InteractiveWindowMessages.NotebookClean);
-
-                    await modifyNotebook();
-                    await dirtyPromise;
-
-                    // At this point a message should be sent to extension asking it to save.
-                    // After the save, the extension should send a message to react letting it know that it was saved successfully.
-                    await cleanPromise;
-
-                    // Confirm file has been updated as well.
-                    const newFileContents = await fs.readFile(notebookFile.filePath, 'utf8');
-                    assert.notEqual(newFileContents, notebookFileContents);
-                }
-
-                // Make changes & validate (try a couple of times).
-                await makeChangesAndConfirmFileIsUpdated();
-                await makeChangesAndConfirmFileIsUpdated();
-                await makeChangesAndConfirmFileIsUpdated();
-            });
-
-            test('File saved with same format', async () => {
-                // Configure notebook to save automatically ever 1s.
-                when(ioc.mockedWorkspaceConfig.get('autoSave', 'off')).thenReturn('afterDelay');
-                when(ioc.mockedWorkspaceConfig.get<number>('autoSaveDelay', anything())).thenReturn(2_000);
-                ioc.forceSettingsChanged(ioc.getSettings().pythonPath);
-                const notebookFileContents = await fs.readFile(notebookFile.filePath, 'utf8');
-                const dirtyPromise = waitForMessage(ioc, InteractiveWindowMessages.NotebookDirty);
-                const cleanPromise = waitForMessage(ioc, InteractiveWindowMessages.NotebookClean);
-
-                await modifyNotebook();
-                await dirtyPromise;
-
-                // At this point a message should be sent to extension asking it to save.
-                // After the save, the extension should send a message to react letting it know that it was saved successfully.
-                await cleanPromise;
-
-                // Confirm file is not the same. There should be a single cell that's been added
-                const newFileContents = await fs.readFile(notebookFile.filePath, 'utf8');
-                assert.notEqual(newFileContents, notebookFileContents);
-                assert.equal(newFileContents, addedJSONFile);
-            });
-
-            test('Should not auto save notebook, ever', async () => {
-                const notebookFileContents = await fs.readFile(notebookFile.filePath, 'utf8');
-
-                // Configure notebook to to never save.
-                when(ioc.mockedWorkspaceConfig.get('autoSave', 'off')).thenReturn('off');
-                when(ioc.mockedWorkspaceConfig.get<number>('autoSaveDelay', anything())).thenReturn(1000);
-                // Update the settings and wait for the component to receive it and process it.
-                const promise = waitForMessage(ioc, InteractiveWindowMessages.SettingsUpdated);
-                ioc.forceSettingsChanged(ioc.getSettings().pythonPath, {
-                    ...defaultDataScienceSettings(),
-                    showCellInputCode: false
-                });
-                await promise;
-
-                const dirtyPromise = waitForMessage(ioc, InteractiveWindowMessages.NotebookDirty);
-                const cleanPromise = waitForMessage(ioc, InteractiveWindowMessages.NotebookClean, { timeoutMs: 5_000 });
-
-                await modifyNotebook();
-                await dirtyPromise;
-
-                // Now that the notebook is dirty, change the active editor.
-                const docManager = ioc.get<IDocumentManager>(IDocumentManager) as MockDocumentManager;
-                docManager.didChangeActiveTextEditorEmitter.fire();
-                // Also, send notification about changes to window state.
-                windowStateChangeHandlers.forEach(item => item({ focused: false }));
-                windowStateChangeHandlers.forEach(item => item({ focused: true }));
-
-                // Confirm the message is not clean, trying to wait for it to get saved will timeout (i.e. rejected).
-                await expect(cleanPromise).to.eventually.be.rejected;
-                // Confirm file has not been updated as well.
-                assert.equal(await fs.readFile(notebookFile.filePath, 'utf8'), notebookFileContents);
-            }).timeout(10_000);
-
-            async function testAutoSavingWhenEditorFocusChanges(newEditor: TextEditor | undefined) {
-                const notebookFileContents = await fs.readFile(notebookFile.filePath, 'utf8');
-                const dirtyPromise = waitForMessage(ioc, InteractiveWindowMessages.NotebookDirty);
-                const cleanPromise = waitForMessage(ioc, InteractiveWindowMessages.NotebookClean);
-
-                await modifyNotebook();
-                await dirtyPromise;
-
-                // Configure notebook to save when active editor changes.
-                when(ioc.mockedWorkspaceConfig.get('autoSave', 'off')).thenReturn('onFocusChange');
-                ioc.forceSettingsChanged(ioc.getSettings().pythonPath);
-
-                // Now that the notebook is dirty, change the active editor.
-                const docManager = ioc.get<IDocumentManager>(IDocumentManager) as MockDocumentManager;
-                docManager.didChangeActiveTextEditorEmitter.fire(newEditor);
-
-                // At this point a message should be sent to extension asking it to save.
-                // After the save, the extension should send a message to react letting it know that it was saved successfully.
-                await cleanPromise;
-
-                // Confirm file has been updated as well.
-                assert.notEqual(await fs.readFile(notebookFile.filePath, 'utf8'), notebookFileContents);
-            }
-
-            test('Auto save notebook when focus changes from active editor to none', () =>
-                testAutoSavingWhenEditorFocusChanges(undefined));
-
-            test('Auto save notebook when focus changes from active editor to something else', () =>
-                testAutoSavingWhenEditorFocusChanges(TypeMoq.Mock.ofType<TextEditor>().object));
-
-            test('Should not auto save notebook when active editor changes', async () => {
-                const notebookFileContents = await fs.readFile(notebookFile.filePath, 'utf8');
-                const dirtyPromise = waitForMessage(ioc, InteractiveWindowMessages.NotebookDirty);
-                const cleanPromise = waitForMessage(ioc, InteractiveWindowMessages.NotebookClean, { timeoutMs: 5_000 });
-
-                await modifyNotebook();
-                await dirtyPromise;
-
-                // Configure notebook to save when window state changes.
-                when(ioc.mockedWorkspaceConfig.get('autoSave', 'off')).thenReturn('onWindowChange');
-                ioc.forceSettingsChanged(ioc.getSettings().pythonPath);
-
-                // Now that the notebook is dirty, change the active editor.
-                // This should not trigger a save of notebook (as its configured to save only when window state changes).
-                const docManager = ioc.get<IDocumentManager>(IDocumentManager) as MockDocumentManager;
-                docManager.didChangeActiveTextEditorEmitter.fire();
-
-                // Confirm the message is not clean, trying to wait for it to get saved will timeout (i.e. rejected).
-                await expect(cleanPromise).to.eventually.be.rejected;
-                // Confirm file has not been updated as well.
-                assert.equal(await fs.readFile(notebookFile.filePath, 'utf8'), notebookFileContents);
-            }).timeout(10_000);
-
-            async function testAutoSavingWithChangesToWindowState(focused: boolean) {
-                const notebookFileContents = await fs.readFile(notebookFile.filePath, 'utf8');
-                const dirtyPromise = waitForMessage(ioc, InteractiveWindowMessages.NotebookDirty);
-                const cleanPromise = waitForMessage(ioc, InteractiveWindowMessages.NotebookClean);
-
-                await modifyNotebook();
-                await dirtyPromise;
-
-                // Configure notebook to save when active editor changes.
-                when(ioc.mockedWorkspaceConfig.get('autoSave', 'off')).thenReturn('onWindowChange');
-                ioc.forceSettingsChanged(ioc.getSettings().pythonPath);
-
-                // Now that the notebook is dirty, send notification about changes to window state.
-                windowStateChangeHandlers.forEach(item => item({ focused }));
-
-                // At this point a message should be sent to extension asking it to save.
-                // After the save, the extension should send a message to react letting it know that it was saved successfully.
-                await cleanPromise;
-
-                // Confirm file has been updated as well.
-                assert.notEqual(await fs.readFile(notebookFile.filePath, 'utf8'), notebookFileContents);
-            }
-
-            test('Auto save notebook when window state changes to being not focused', async () =>
-                testAutoSavingWithChangesToWindowState(false));
-            test('Auto save notebook when window state changes to being focused', async () =>
-                testAutoSavingWithChangesToWindowState(true));
-
-            test('Should not auto save notebook when window state changes', async () => {
-                const notebookFileContents = await fs.readFile(notebookFile.filePath, 'utf8');
-                const dirtyPromise = waitForMessage(ioc, InteractiveWindowMessages.NotebookDirty);
-                const cleanPromise = waitForMessage(ioc, InteractiveWindowMessages.NotebookClean, { timeoutMs: 5_000 });
-
-                await modifyNotebook();
-                await dirtyPromise;
-
-                // Configure notebook to save when active editor changes.
-                when(ioc.mockedWorkspaceConfig.get('autoSave', 'off')).thenReturn('onFocusChange');
-                ioc.forceSettingsChanged(ioc.getSettings().pythonPath);
-
-                // Now that the notebook is dirty, change window state.
-                // This should not trigger a save of notebook (as its configured to save only when focus is changed).
-                windowStateChangeHandlers.forEach(item => item({ focused: false }));
-                windowStateChangeHandlers.forEach(item => item({ focused: true }));
-
-                // Confirm the message is not clean, trying to wait for it to get saved will timeout (i.e. rejected).
-                await expect(cleanPromise).to.eventually.be.rejected;
-                // Confirm file has not been updated as well.
-                assert.equal(await fs.readFile(notebookFile.filePath, 'utf8'), notebookFileContents);
-            }).timeout(10_000);
->>>>>>> bd9615ac
         });
 
         const oldJson: nbformat.INotebookContent = {
@@ -2118,13 +1673,7 @@
             test('Clear execution_count and outputs in notebook', async () => {
                 const notebookProvider = ioc.get<INotebookEditorProvider>(INotebookEditorProvider);
                 const editor = notebookProvider.editors[0];
-<<<<<<< HEAD
                 assert.ok(editor, 'No editor when saving');
-=======
-                const metadataUpdatedPromise = createDeferred();
-                const disposeMetadataUpdated = editor.metadataUpdated(() => metadataUpdatedPromise.resolve());
-
->>>>>>> bd9615ac
                 // add cells, run them and save
                 // await addCell(wrapper, ioc, 'a=1\na');
                 const runAllButton = findButton(wrapper, NativeEditor, 0);
@@ -2132,21 +1681,12 @@
                     numberOfTimes: 3
                 });
                 await waitForMessageResponse(ioc, () => runAllButton!.simulate('click'));
-<<<<<<< HEAD
 
                 const saveButton = findButton(wrapper, NativeEditor, 8);
                 let saved = waitForMessage(ioc, InteractiveWindowMessages.NotebookClean);
                 await waitForMessageResponse(ioc, () => saveButton!.simulate('click'));
                 await saved;
-=======
-                await threeCellsUpdated;
->>>>>>> bd9615ac
-
-                // Make sure metadata has updated before we save
-                await metadataUpdatedPromise.promise;
-                disposeMetadataUpdated.dispose();
-
-<<<<<<< HEAD
+
                 // press clear all outputs, and save
                 const clearAllOutputButton = findButton(wrapper, NativeEditor, 6);
                 await waitForMessageResponse(ioc, () => clearAllOutputButton!.simulate('click'));
@@ -2154,37 +1694,8 @@
                 saved = waitForMessage(ioc, InteractiveWindowMessages.NotebookClean);
                 await waitForMessageResponse(ioc, () => saveButton!.simulate('click'));
                 await saved;
-=======
-                let savedPromise = createDeferred();
-                let disposeSaved = editor.saved(() => savedPromise.resolve());
-                simulateKeyPressOnCell(1, { code: 's', ctrlKey: true });
-                await savedPromise.promise;
-                disposeSaved.dispose();
-
-                // Verify extension count is in the cells.
-                let nb = JSON.parse(await fs.readFile(notebookFile.filePath, 'utf8')) as nbformat.INotebookContent;
-                assert.equal(nb.cells[0].execution_count, 1);
-                assert.equal(nb.cells[1].execution_count, 2);
-                assert.equal(nb.cells[2].execution_count, 3);
-                expect(nb.cells[0].outputs).to.be.lengthOf(1);
-                expect(nb.cells[1].outputs).to.be.lengthOf(1);
-                expect(nb.cells[2].outputs).to.be.lengthOf(1);
-
-                // Press clear all outputs
-                const clearAllOutput = waitForMessage(ioc, InteractiveWindowMessages.ClearAllOutputs);
-                const clearAllOutputButton = findButton(wrapper, NativeEditor, 6);
-                await waitForMessageResponse(ioc, () => clearAllOutputButton!.simulate('click'));
-                await clearAllOutput;
-
-                // Save, at this point.
-                savedPromise = createDeferred();
-                disposeSaved = editor.saved(() => savedPromise.resolve());
-                simulateKeyPressOnCell(1, { code: 's', ctrlKey: true });
-                await savedPromise.promise;
-                disposeSaved.dispose();
->>>>>>> bd9615ac
-
-                nb = JSON.parse(await fs.readFile(notebookFile.filePath, 'utf8')) as nbformat.INotebookContent;
+
+                const nb = JSON.parse(await fs.readFile(notebookFile.filePath, 'utf8')) as nbformat.INotebookContent;
                 assert.equal(nb.cells[0].execution_count, null);
                 assert.equal(nb.cells[1].execution_count, null);
                 assert.equal(nb.cells[2].execution_count, null);
