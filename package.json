--- conflicted
+++ resolved
@@ -2,11 +2,7 @@
 	"name": "python",
 	"displayName": "Python",
 	"description": "Linting, Debugging (multi-threaded, remote), Intellisense, code formatting, refactoring, unit tests, snippets, and more.",
-<<<<<<< HEAD
-	"version": "0.9.1",
-=======
 	"version": "2018.1.0-alpha",
->>>>>>> 08008f30
 	"publisher": "ms-python",
 	"author": {
 		"name": "Microsoft Corporation"
